--- conflicted
+++ resolved
@@ -49,11 +49,7 @@
 
 install(FILES 
   gadgetron.xml.example
-<<<<<<< HEAD
-  DESTINATION config COMPONENT main)
-=======
-  DESTINATION ${GADGETRON_INSTALL_CONFIG_PATH})
->>>>>>> 28de8438
+  DESTINATION ${GADGETRON_INSTALL_CONFIG_PATH} COMPONENT main)
 
 install(FILES 
   schema/gadgetron.xsd
