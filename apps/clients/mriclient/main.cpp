--- conflicted
+++ resolved
@@ -1,235 +1,225 @@
-#include "ace/Log_Msg.h"
-#include "ace/Get_Opt.h"
-#include "ace/OS_NS_string.h"
-
-#include "GadgetronConnector.h"
-#include "GadgetMRIHeaders.h"
-#include "GadgetContainerMessage.h"
-#include "hoNDArray.h"
-#include "ImageWriter.h"
-#include "HDF5ImageWriter.h"
-#include "FileInfo.h"
-#include "ismrmrd_hdf5.h"
-#include "GadgetIsmrmrdReadWrite.h"
-
-#include <fstream>
-#include <time.h>
-#include <iomanip>
-
-void print_usage()
-{
-	ACE_DEBUG((LM_INFO, ACE_TEXT("Usage: \n") ));
-	ACE_DEBUG((LM_INFO, ACE_TEXT("mriclient -p <PORT>                      (default 9002)\n") ));
-	ACE_DEBUG((LM_INFO, ACE_TEXT("          -h <HOST>                      (default localhost)\n") ));
-	ACE_DEBUG((LM_INFO, ACE_TEXT("          -d <HDF5 DATA FILE>            (default ./data.h5)\n") ));
-	ACE_DEBUG((LM_INFO, ACE_TEXT("          -g <HDF5 DATA GROUP>           (default /dataset)\n") ));
-	ACE_DEBUG((LM_INFO, ACE_TEXT("          -c <GADGETRON CONFIG>          (default default.xml)\n") ));
-	ACE_DEBUG((LM_INFO, ACE_TEXT("          -l <LOOPS>                     (default 1)\n") ));
-	ACE_DEBUG((LM_INFO, ACE_TEXT("          -o <HDF5 OUT FILE>             (out.h5)\n") ));
-	ACE_DEBUG((LM_INFO, ACE_TEXT("          -G <HDF5 OUT GROUP>            (default date and time)\n") ));
-}
-
-
-std::string get_date_time_string()
-{
-	time_t rawtime;
-	struct tm * timeinfo;
-	time ( &rawtime );
-	timeinfo = localtime ( &rawtime );
-
-
-	std::stringstream str;
-	str << timeinfo->tm_year+1900 << "-"
-			<< std::setw(2) << std::setfill('0') << timeinfo->tm_mon+1
-			<< "-"
-			<< std::setw(2) << std::setfill('0') << timeinfo->tm_mday
-			<< " "
-			<< std::setw(2) << std::setfill('0') << timeinfo->tm_hour
-			<< ":"
-			<< std::setw(2) << std::setfill('0') << timeinfo->tm_min
-			<< ":"
-			<< std::setw(2) << std::setfill('0') << timeinfo->tm_sec;
-
-	std::string ret = str.str();
-
-	return ret;
-}
-
-int ACE_TMAIN(int argc, ACE_TCHAR *argv[] )
-{
-	static const ACE_TCHAR options[] = ACE_TEXT(":p:h:d:x:c:l:o:g:G:");
-
-	ACE_Get_Opt cmd_opts(argc, argv, options);
-
-	ACE_TCHAR port_no[1024];
-	ACE_OS_String::strncpy(port_no, "9002", 1024);
-
-	ACE_TCHAR hostname[1024];
-	ACE_OS_String::strncpy(hostname, "localhost", 1024);
-
-	ACE_TCHAR hdf5_in_data_file[4096];
-	ACE_OS_String::strncpy(hdf5_in_data_file, "./data.h5", 4096);
-
-	ACE_TCHAR hdf5_in_group[4096];
-	ACE_OS_String::strncpy(hdf5_in_group, "/dataset", 4096);
-
-	ACE_TCHAR config_file[1024];
-	ACE_OS_String::strncpy(config_file, "default.xml", 1024);
-
-	bool save_hdf5 = false;
-
-	ACE_TCHAR hdf5_out_file[1024];
-	ACE_OS_String::strncpy(hdf5_out_file, "./out.h5", 1024);
-
-	ACE_TCHAR hdf5_out_group[1024];
-
-	std::string date_time = get_date_time_string();
-
-	ACE_OS_String::strncpy(hdf5_out_group, date_time.c_str(), 1024);
-
-	int repetition_loops = 1;
-
-	int option;
-	while ((option = cmd_opts()) != EOF) {
-		switch (option) {
-		case 'p':
-			ACE_OS_String::strncpy(port_no, cmd_opts.opt_arg(), 1024);
-			break;
-		case 'h':
-			ACE_OS_String::strncpy(hostname, cmd_opts.opt_arg(), 1024);
-			break;
-		case 'd':
-			ACE_OS_String::strncpy(hdf5_in_data_file, cmd_opts.opt_arg(), 4096);
-			break;
-		case 'g':
-			ACE_OS_String::strncpy(hdf5_in_group, cmd_opts.opt_arg(), 4096);
-			break;
-		case 'c':
-			ACE_OS_String::strncpy(config_file, cmd_opts.opt_arg(), 1024);
-			break;
-		case 'l':
-			repetition_loops = ACE_OS::atoi(cmd_opts.opt_arg());
-			break;
-		case 'o':
-			ACE_OS_String::strncpy(hdf5_out_file, cmd_opts.opt_arg(), 1024);
-			break;
-		case 'G':
-			ACE_OS_String::strncpy(hdf5_out_group, cmd_opts.opt_arg(), 1024);
-			break;
-		case ':':
-			print_usage();
-			ACE_ERROR_RETURN((LM_ERROR, ACE_TEXT("-%c requires an argument.\n"), cmd_opts.opt_opt()),-1);
-			break;
-		default:
-			print_usage();
-			ACE_ERROR_RETURN( (LM_ERROR, ACE_TEXT("Command line parse error\n")), -1);
-			break;
-		}
-	}
-
-	ACE_DEBUG(( LM_INFO, ACE_TEXT("Gadgetron MRI Data Sender\n") ));
-
-	//Let's check if the files exist:
-	std::string hdf5_xml_varname = std::string(hdf5_in_group) + std::string("/xml");
-	std::string hdf5_data_varname = std::string(hdf5_in_group) + std::string("/data");
-
-	if (!FileInfo(std::string(hdf5_in_data_file)).exists()) {
-		ACE_DEBUG((LM_INFO, ACE_TEXT("Data file %s does not exist.\n"), hdf5_in_data_file));
-		print_usage();
-		return -1;
-	}
-
-	boost::shared_ptr<ISMRMRD::IsmrmrdDataset> ismrmrd_dataset(new ISMRMRD::IsmrmrdDataset(hdf5_in_data_file,hdf5_in_group));
-	boost::shared_ptr<std::string> xml_config = ismrmrd_dataset->readHeader();
-
-	if (repetition_loops < 1) {
-		ACE_DEBUG((LM_INFO, ACE_TEXT("Invalid number of repetition loops (%d).\n"), repetition_loops));
-		print_usage();
-		return -1;
-	}
-
-	ACE_DEBUG((LM_INFO, ACE_TEXT("  -- host            :      %s\n"), hostname));
-	ACE_DEBUG((LM_INFO, ACE_TEXT("  -- port            :      %s\n"), port_no));
-	ACE_DEBUG((LM_INFO, ACE_TEXT("  -- hdf5 file  in   :      %s\n"), hdf5_in_data_file));
-	ACE_DEBUG((LM_INFO, ACE_TEXT("  -- hdf5 group in   :      %s\n"), hdf5_in_group));
-	ACE_DEBUG((LM_INFO, ACE_TEXT("  -- conf            :      %s\n"), config_file));
-	ACE_DEBUG((LM_INFO, ACE_TEXT("  -- loop            :      %d\n"), repetition_loops));
-	ACE_DEBUG((LM_INFO, ACE_TEXT("  -- hdf5 file out   :      %s\n"), hdf5_out_file));
-	ACE_DEBUG((LM_INFO, ACE_TEXT("  -- hdf5 group out  :      %s\n"), hdf5_out_group));
-
-	for (int i = 0; i < repetition_loops; i++) {
-
-		GadgetronConnector con;
-
-		//con.register_writer(GADGET_MESSAGE_ACQUISITION, new GadgetAcquisitionMessageWriter());
-		con.register_writer(GADGET_MESSAGE_ISMRMRD_ACQUISITION, new GadgetIsmrmrdAcquisitionMessageWriter());
-<<<<<<< HEAD
-		con.register_reader(GADGET_MESSAGE_IMAGE_REAL_USHORT, new HDF5ImageWriter<ACE_UINT16>(std::string(hdf5_out_file), std::string(hdf5_out_group)));
-		con.register_reader(GADGET_MESSAGE_IMAGE_REAL_FLOAT, new HDF5ImageWriter<float>(std::string(hdf5_out_file), std::string(hdf5_out_group)));
-		con.register_reader(GADGET_MESSAGE_IMAGE_CPLX_FLOAT, new HDF5ImageWriter< std::complex<float> >(std::string(hdf5_out_file), std::string(hdf5_out_group)));
-=======
-		con.register_reader(GADGET_MESSAGE_ISMRMRD_IMAGE_REAL_USHORT, new HDF5ImageWriter<ACE_UINT16>(std::string(hdf5_out_file), std::string(hdf5_out_group)));
-		con.register_reader(GADGET_MESSAGE_ISMRMRD_IMAGE_REAL_FLOAT, new HDF5ImageWriter<float>(std::string(hdf5_out_file), std::string(hdf5_out_group)));
-		con.register_reader(GADGET_MESSAGE_ISMRMRD_IMAGE_CPLX_FLOAT, new HDF5ImageWriter< std::complex<float> >(std::string(hdf5_out_file), std::string(hdf5_out_group)));
->>>>>>> 5279177a
-
-		//Open a connection with the gadgetron
-		if (con.open(std::string(hostname),std::string(port_no)) != 0) {
-			ACE_DEBUG((LM_ERROR, ACE_TEXT("Unable to connect to the Gadgetron host")));
-			return -1;
-		}
-
-		//Tell Gadgetron which XML configuration to run.
-		if (con.send_gadgetron_configuration_file(std::string(config_file)) != 0) {
-			ACE_DEBUG((LM_ERROR, ACE_TEXT("Unable to send XML configuration to the Gadgetron host")));
-			return -1;
-		}
-
-		if (con.send_gadgetron_parameters(*xml_config) != 0) {
-			ACE_DEBUG((LM_ERROR, ACE_TEXT("Unable to send XML parameters to the Gadgetron host")));
-			return -1;
-		}
-
-		unsigned long acquisitions = ismrmrd_dataset->getNumberOfAcquisitions();//HDF5GetLengthOfFirstDimension(hdf5_in_data_file, hdf5_data_varname.c_str());
-
-		for (unsigned long int i = 0; i < acquisitions; i++) {
-			GadgetContainerMessage<ISMRMRD::Acquisition>* acq = new GadgetContainerMessage<ISMRMRD::Acquisition>();
-			{
-<<<<<<< HEAD
-				HDF5Exclusive lock; //This will ensure thread-safe access to HDF5
-=======
-				ISMRMRD::HDF5Exclusive lock; //This will ensure thread-safe access to HDF5
->>>>>>> 5279177a
-				boost::shared_ptr<ISMRMRD::Acquisition> acq_tmp = ismrmrd_dataset->readAcquisition(i);
-				*(acq->getObjectPtr()) = *acq_tmp; //We are copying the data into the container message
-			}
-
-
-			GadgetContainerMessage<GadgetMessageIdentifier>* m1 =
-					new GadgetContainerMessage<GadgetMessageIdentifier>();
-
-			m1->getObjectPtr()->id = GADGET_MESSAGE_ISMRMRD_ACQUISITION;
-
-			m1->cont(acq);
-
-			if (con.putq(m1) == -1) {
-				ACE_DEBUG((LM_ERROR, ACE_TEXT("Unable to put data package on queue")));
-				return -1;
-			}
-		}
-
-		GadgetContainerMessage<GadgetMessageIdentifier>* m1 =
-				new GadgetContainerMessage<GadgetMessageIdentifier>();
-
-		m1->getObjectPtr()->id = GADGET_MESSAGE_CLOSE;
-
-		if (con.putq(m1) == -1) {
-			ACE_DEBUG((LM_ERROR, ACE_TEXT("Unable to put CLOSE package on queue")));
-			return -1;
-		}
-
-		con.wait();
-	}
-
-	return 0;
-}
+#include "ace/Log_Msg.h"
+#include "ace/Get_Opt.h"
+#include "ace/OS_NS_string.h"
+
+#include "GadgetronConnector.h"
+#include "GadgetMRIHeaders.h"
+#include "GadgetContainerMessage.h"
+#include "hoNDArray.h"
+#include "ImageWriter.h"
+#include "HDF5ImageWriter.h"
+#include "FileInfo.h"
+#include "ismrmrd_hdf5.h"
+#include "GadgetIsmrmrdReadWrite.h"
+
+#include <fstream>
+#include <time.h>
+#include <iomanip>
+
+void print_usage()
+{
+	ACE_DEBUG((LM_INFO, ACE_TEXT("Usage: \n") ));
+	ACE_DEBUG((LM_INFO, ACE_TEXT("mriclient -p <PORT>                      (default 9002)\n") ));
+	ACE_DEBUG((LM_INFO, ACE_TEXT("          -h <HOST>                      (default localhost)\n") ));
+	ACE_DEBUG((LM_INFO, ACE_TEXT("          -d <HDF5 DATA FILE>            (default ./data.h5)\n") ));
+	ACE_DEBUG((LM_INFO, ACE_TEXT("          -g <HDF5 DATA GROUP>           (default /dataset)\n") ));
+	ACE_DEBUG((LM_INFO, ACE_TEXT("          -c <GADGETRON CONFIG>          (default default.xml)\n") ));
+	ACE_DEBUG((LM_INFO, ACE_TEXT("          -l <LOOPS>                     (default 1)\n") ));
+	ACE_DEBUG((LM_INFO, ACE_TEXT("          -o <HDF5 OUT FILE>             (out.h5)\n") ));
+	ACE_DEBUG((LM_INFO, ACE_TEXT("          -G <HDF5 OUT GROUP>            (default date and time)\n") ));
+}
+
+
+std::string get_date_time_string()
+{
+	time_t rawtime;
+	struct tm * timeinfo;
+	time ( &rawtime );
+	timeinfo = localtime ( &rawtime );
+
+
+	std::stringstream str;
+	str << timeinfo->tm_year+1900 << "-"
+			<< std::setw(2) << std::setfill('0') << timeinfo->tm_mon+1
+			<< "-"
+			<< std::setw(2) << std::setfill('0') << timeinfo->tm_mday
+			<< " "
+			<< std::setw(2) << std::setfill('0') << timeinfo->tm_hour
+			<< ":"
+			<< std::setw(2) << std::setfill('0') << timeinfo->tm_min
+			<< ":"
+			<< std::setw(2) << std::setfill('0') << timeinfo->tm_sec;
+
+	std::string ret = str.str();
+
+	return ret;
+}
+
+int ACE_TMAIN(int argc, ACE_TCHAR *argv[] )
+{
+	static const ACE_TCHAR options[] = ACE_TEXT(":p:h:d:x:c:l:o:g:G:");
+
+	ACE_Get_Opt cmd_opts(argc, argv, options);
+
+	ACE_TCHAR port_no[1024];
+	ACE_OS_String::strncpy(port_no, "9002", 1024);
+
+	ACE_TCHAR hostname[1024];
+	ACE_OS_String::strncpy(hostname, "localhost", 1024);
+
+	ACE_TCHAR hdf5_in_data_file[4096];
+	ACE_OS_String::strncpy(hdf5_in_data_file, "./data.h5", 4096);
+
+	ACE_TCHAR hdf5_in_group[4096];
+	ACE_OS_String::strncpy(hdf5_in_group, "/dataset", 4096);
+
+	ACE_TCHAR config_file[1024];
+	ACE_OS_String::strncpy(config_file, "default.xml", 1024);
+
+	bool save_hdf5 = false;
+
+	ACE_TCHAR hdf5_out_file[1024];
+	ACE_OS_String::strncpy(hdf5_out_file, "./out.h5", 1024);
+
+	ACE_TCHAR hdf5_out_group[1024];
+
+	std::string date_time = get_date_time_string();
+
+	ACE_OS_String::strncpy(hdf5_out_group, date_time.c_str(), 1024);
+
+	int repetition_loops = 1;
+
+	int option;
+	while ((option = cmd_opts()) != EOF) {
+		switch (option) {
+		case 'p':
+			ACE_OS_String::strncpy(port_no, cmd_opts.opt_arg(), 1024);
+			break;
+		case 'h':
+			ACE_OS_String::strncpy(hostname, cmd_opts.opt_arg(), 1024);
+			break;
+		case 'd':
+			ACE_OS_String::strncpy(hdf5_in_data_file, cmd_opts.opt_arg(), 4096);
+			break;
+		case 'g':
+			ACE_OS_String::strncpy(hdf5_in_group, cmd_opts.opt_arg(), 4096);
+			break;
+		case 'c':
+			ACE_OS_String::strncpy(config_file, cmd_opts.opt_arg(), 1024);
+			break;
+		case 'l':
+			repetition_loops = ACE_OS::atoi(cmd_opts.opt_arg());
+			break;
+		case 'o':
+			ACE_OS_String::strncpy(hdf5_out_file, cmd_opts.opt_arg(), 1024);
+			break;
+		case 'G':
+			ACE_OS_String::strncpy(hdf5_out_group, cmd_opts.opt_arg(), 1024);
+			break;
+		case ':':
+			print_usage();
+			ACE_ERROR_RETURN((LM_ERROR, ACE_TEXT("-%c requires an argument.\n"), cmd_opts.opt_opt()),-1);
+			break;
+		default:
+			print_usage();
+			ACE_ERROR_RETURN( (LM_ERROR, ACE_TEXT("Command line parse error\n")), -1);
+			break;
+		}
+	}
+
+	ACE_DEBUG(( LM_INFO, ACE_TEXT("Gadgetron MRI Data Sender\n") ));
+
+	//Let's check if the files exist:
+	std::string hdf5_xml_varname = std::string(hdf5_in_group) + std::string("/xml");
+	std::string hdf5_data_varname = std::string(hdf5_in_group) + std::string("/data");
+
+	if (!FileInfo(std::string(hdf5_in_data_file)).exists()) {
+		ACE_DEBUG((LM_INFO, ACE_TEXT("Data file %s does not exist.\n"), hdf5_in_data_file));
+		print_usage();
+		return -1;
+	}
+
+	boost::shared_ptr<ISMRMRD::IsmrmrdDataset> ismrmrd_dataset(new ISMRMRD::IsmrmrdDataset(hdf5_in_data_file,hdf5_in_group));
+	boost::shared_ptr<std::string> xml_config = ismrmrd_dataset->readHeader();
+
+	if (repetition_loops < 1) {
+		ACE_DEBUG((LM_INFO, ACE_TEXT("Invalid number of repetition loops (%d).\n"), repetition_loops));
+		print_usage();
+		return -1;
+	}
+
+	ACE_DEBUG((LM_INFO, ACE_TEXT("  -- host            :      %s\n"), hostname));
+	ACE_DEBUG((LM_INFO, ACE_TEXT("  -- port            :      %s\n"), port_no));
+	ACE_DEBUG((LM_INFO, ACE_TEXT("  -- hdf5 file  in   :      %s\n"), hdf5_in_data_file));
+	ACE_DEBUG((LM_INFO, ACE_TEXT("  -- hdf5 group in   :      %s\n"), hdf5_in_group));
+	ACE_DEBUG((LM_INFO, ACE_TEXT("  -- conf            :      %s\n"), config_file));
+	ACE_DEBUG((LM_INFO, ACE_TEXT("  -- loop            :      %d\n"), repetition_loops));
+	ACE_DEBUG((LM_INFO, ACE_TEXT("  -- hdf5 file out   :      %s\n"), hdf5_out_file));
+	ACE_DEBUG((LM_INFO, ACE_TEXT("  -- hdf5 group out  :      %s\n"), hdf5_out_group));
+
+	for (int i = 0; i < repetition_loops; i++) {
+
+		GadgetronConnector con;
+
+		//con.register_writer(GADGET_MESSAGE_ACQUISITION, new GadgetAcquisitionMessageWriter());
+		con.register_writer(GADGET_MESSAGE_ISMRMRD_ACQUISITION, new GadgetIsmrmrdAcquisitionMessageWriter());
+		con.register_reader(GADGET_MESSAGE_ISMRMRD_IMAGE_REAL_USHORT, new HDF5ImageWriter<ACE_UINT16>(std::string(hdf5_out_file), std::string(hdf5_out_group)));
+		con.register_reader(GADGET_MESSAGE_ISMRMRD_IMAGE_REAL_FLOAT, new HDF5ImageWriter<float>(std::string(hdf5_out_file), std::string(hdf5_out_group)));
+		con.register_reader(GADGET_MESSAGE_ISMRMRD_IMAGE_CPLX_FLOAT, new HDF5ImageWriter< std::complex<float> >(std::string(hdf5_out_file), std::string(hdf5_out_group)));
+
+		//Open a connection with the gadgetron
+		if (con.open(std::string(hostname),std::string(port_no)) != 0) {
+			ACE_DEBUG((LM_ERROR, ACE_TEXT("Unable to connect to the Gadgetron host")));
+			return -1;
+		}
+
+		//Tell Gadgetron which XML configuration to run.
+		if (con.send_gadgetron_configuration_file(std::string(config_file)) != 0) {
+			ACE_DEBUG((LM_ERROR, ACE_TEXT("Unable to send XML configuration to the Gadgetron host")));
+			return -1;
+		}
+
+		if (con.send_gadgetron_parameters(*xml_config) != 0) {
+			ACE_DEBUG((LM_ERROR, ACE_TEXT("Unable to send XML parameters to the Gadgetron host")));
+			return -1;
+		}
+
+		unsigned long acquisitions = ismrmrd_dataset->getNumberOfAcquisitions();//HDF5GetLengthOfFirstDimension(hdf5_in_data_file, hdf5_data_varname.c_str());
+
+		for (unsigned long int i = 0; i < acquisitions; i++) {
+			GadgetContainerMessage<ISMRMRD::Acquisition>* acq = new GadgetContainerMessage<ISMRMRD::Acquisition>();
+			{
+				ISMRMRD::HDF5Exclusive lock; //This will ensure thread-safe access to HDF5
+				boost::shared_ptr<ISMRMRD::Acquisition> acq_tmp = ismrmrd_dataset->readAcquisition(i);
+				*(acq->getObjectPtr()) = *acq_tmp; //We are copying the data into the container message
+			}
+
+
+			GadgetContainerMessage<GadgetMessageIdentifier>* m1 =
+					new GadgetContainerMessage<GadgetMessageIdentifier>();
+
+			m1->getObjectPtr()->id = GADGET_MESSAGE_ISMRMRD_ACQUISITION;
+
+			m1->cont(acq);
+
+			if (con.putq(m1) == -1) {
+				ACE_DEBUG((LM_ERROR, ACE_TEXT("Unable to put data package on queue")));
+				return -1;
+			}
+		}
+
+		GadgetContainerMessage<GadgetMessageIdentifier>* m1 =
+				new GadgetContainerMessage<GadgetMessageIdentifier>();
+
+		m1->getObjectPtr()->id = GADGET_MESSAGE_CLOSE;
+
+		if (con.putq(m1) == -1) {
+			ACE_DEBUG((LM_ERROR, ACE_TEXT("Unable to put CLOSE package on queue")));
+			return -1;
+		}
+
+		con.wait();
+	}
+
+	return 0;
+}