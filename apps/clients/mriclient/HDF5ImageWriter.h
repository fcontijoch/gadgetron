/*
* HDF5ImageWriter.h
*
*  Created on: Jan 25, 2012
*      Author: Michael S. Hansen
*/

#ifndef HDF5IMAGEWRITER_H_
#define HDF5IMAGEWRITER_H_

#include "ImageWriter.h"

#include <ismrmrd_dataset.h>
#include <sstream>

namespace Gadgetron
{
    template <typename T> class HDF5ImageWriter : public ImageWriter<T>
    {
    public:
        HDF5ImageWriter(std::string filename, std::string groupname)
            : ImageWriter<T>()
            , file_name_(filename)
            , group_name_(groupname)
            , dataset_(filename.c_str(), groupname.c_str())
        {

        }

        virtual int process_image(ISMRMRD::ImageHeader* img_head,
            hoNDArray< T >* data)
        {
            try {
                std::stringstream st1;
                st1 << "image_" << img_head->image_series_index;
                std::string image_varname = st1.str();

		// TODO this makes a copy of the data
		// what's the best way to do it without copies?
		ISMRMRD::Image img;
                img.setHead(*img_head);
                memcpy(img.getData(), data->get_data_ptr(), img.getDataSize());

                if (dataset_.appendImage(image_varname, ISMRMRD::ISMRMRD_BLOCKMODE_ARRAY, img) < 0) {
                    GADGET_DEBUG1("Failed to write image.\n");
                    return GADGET_FAIL;
                }

<<<<<<< HEAD
                std::vector<size_t> dim = *data->get_dimensions();
                std::vector<unsigned int> dim2(dim.size());

                size_t ii;
                for ( ii=0; ii<dim.size(); ii++ )
                {
                    dim2[ii] = (unsigned int)dim[ii];
                }

                if (dataset_.appendArray(dim2,data->get_data_ptr(), img_varname.c_str())  < 0) {
                    GADGET_DEBUG1("Failed to write image data\n");
                    return GADGET_FAIL;
                };
=======
>>>>>>> cae0f258
            } catch (...) {
                GADGET_DEBUG1("Error attempting to append images to HDF5 file\n");
                return GADGET_FAIL;
            }

            return GADGET_OK;
        }

    protected:
        std::string group_name_;
        std::string file_name_;
        ISMRMRD::Dataset dataset_;
    };
}

#endif /* HDF5IMAGEWRITER_H_ */<|MERGE_RESOLUTION|>--- conflicted
+++ resolved
@@ -46,22 +46,6 @@
                     return GADGET_FAIL;
                 }
 
-<<<<<<< HEAD
-                std::vector<size_t> dim = *data->get_dimensions();
-                std::vector<unsigned int> dim2(dim.size());
-
-                size_t ii;
-                for ( ii=0; ii<dim.size(); ii++ )
-                {
-                    dim2[ii] = (unsigned int)dim[ii];
-                }
-
-                if (dataset_.appendArray(dim2,data->get_data_ptr(), img_varname.c_str())  < 0) {
-                    GADGET_DEBUG1("Failed to write image data\n");
-                    return GADGET_FAIL;
-                };
-=======
->>>>>>> cae0f258
             } catch (...) {
                 GADGET_DEBUG1("Error attempting to append images to HDF5 file\n");
                 return GADGET_FAIL;
