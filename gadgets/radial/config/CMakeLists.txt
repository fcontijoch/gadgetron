if (ARMADILLO_FOUND)
  install (FILES 
    fixed_radial_mode0_realtime.xml 
    fixed_radial_mode1_realtime.xml 
    golden_radial_mode2_realtime.xml 
    fixed_radial_mode0_gpusense_cg.xml 
    fixed_radial_mode1_gpusense_cg.xml 
    golden_radial_mode2_gpusense_cg.xml 
    golden_radial_mode3_gpusense_cg.xml 
    fixed_radial_mode0_gpusense_sb.xml 
    fixed_radial_mode1_gpusense_sb.xml 
    golden_radial_mode2_gpusense_sb.xml
    golden_radial_mode2_gpusense_nlcg.xml  
    golden_radial_mode3_gpusense_sb.xml 
    fixed_radial_mode0_gpu_ktsense.xml 
    fixed_radial_mode1_gpu_ktsense.xml 
    golden_radial_mode2_gpu_ktsense.xml 
    spirit.xml
<<<<<<< HEAD
    DESTINATION config COMPONENT main)
=======
    DESTINATION ${GADGETRON_INSTALL_CONFIG_PATH})
>>>>>>> 28de8438
elseif (ARMADILLO_FOUND)
  MESSAGE("Armadillo not found, only unoptimized radial config files will be available")
endif (ARMADILLO_FOUND)

install (FILES 
  fixed_radial_mode0_gpusense_cg_unoptimized.xml 
  fixed_radial_mode1_gpusense_cg_unoptimized.xml 
  golden_radial_mode2_gpusense_cg_unoptimized.xml 
  golden_radial_mode2_gpusense_nlcg_unoptimized.xml
  fixed_radial_mode0_gpusense_sb_unoptimized.xml 
  fixed_radial_mode1_gpusense_sb_unoptimized.xml 
  golden_radial_mode2_gpusense_sb_unoptimized.xml 
<<<<<<< HEAD
  DESTINATION config COMPONENT main)
=======
  DESTINATION ${GADGETRON_INSTALL_CONFIG_PATH})
>>>>>>> 28de8438
<|MERGE_RESOLUTION|>--- conflicted
+++ resolved
@@ -16,11 +16,7 @@
     fixed_radial_mode1_gpu_ktsense.xml 
     golden_radial_mode2_gpu_ktsense.xml 
     spirit.xml
-<<<<<<< HEAD
-    DESTINATION config COMPONENT main)
-=======
-    DESTINATION ${GADGETRON_INSTALL_CONFIG_PATH})
->>>>>>> 28de8438
+    DESTINATION ${GADGETRON_INSTALL_CONFIG_PATH} COMPONENT main)
 elseif (ARMADILLO_FOUND)
   MESSAGE("Armadillo not found, only unoptimized radial config files will be available")
 endif (ARMADILLO_FOUND)
@@ -33,8 +29,4 @@
   fixed_radial_mode0_gpusense_sb_unoptimized.xml 
   fixed_radial_mode1_gpusense_sb_unoptimized.xml 
   golden_radial_mode2_gpusense_sb_unoptimized.xml 
-<<<<<<< HEAD
-  DESTINATION config COMPONENT main)
-=======
-  DESTINATION ${GADGETRON_INSTALL_CONFIG_PATH})
->>>>>>> 28de8438
+  DESTINATION ${GADGETRON_INSTALL_CONFIG_PATH} COMPONENT main)