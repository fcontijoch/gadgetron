#include "PhysioInterpolationGadget.h"
#include "Gadgetron.h"
#include "GadgetIsmrmrdReadWrite.h"
#include "GadgetronTimer.h"
#include "Spline.h"

#include <numeric>
#ifdef USE_OMP
#include <omp.h>
#endif 

namespace Gadgetron{

  PhysioInterpolationGadget::PhysioInterpolationGadget() 
    : phys_time_index_(0)
    , phases_to_reconstruct_(30)
    , buffer_(ACE_Message_Queue_Base::DEFAULT_HWM * 10, ACE_Message_Queue_Base::DEFAULT_LWM * 10)
  {
    set_parameter(std::string("physiology_time_index").c_str(), "0");
    set_parameter(std::string("mode").c_str(), "0");
    set_parameter(std::string("phases").c_str(), "30");
  }

  PhysioInterpolationGadget::~PhysioInterpolationGadget() {}

  int PhysioInterpolationGadget::process_config(ACE_Message_Block* mb)
  {
    phys_time_index_ = get_int_value("physiology_time_index");
    phases_to_reconstruct_ = get_int_value("phases");
    mode_ = get_int_value("mode");
    return GADGET_OK;
  }

  int PhysioInterpolationGadget::close(unsigned long flags) {
    
    int ret = Gadget::close(flags);

    GADGET_DEBUG1("PhysioInterpolationGadget::close...\n");

    GADGET_DEBUG2("Number of items on Q: %d\n", buffer_.message_count());

    if (time_stamps_.size() != buffer_.message_count()) {
      GADGET_DEBUG1("Inconsistent number of messages and time stamps\n");
      buffer_.flush();
      return GADGET_FAIL;
    }
    
    float previous = -100.0;
    float sum_int  = 0.0; 
    std::vector<float> intervals;
    float int_count = 0.0;
    std::vector<unsigned long long> cycle_starts;
    for (unsigned long long i = 0; i < time_stamps_.size(); i++) {
      //GADGET_DEBUG2("Time %d, %f\n", i, time_stamps_[i]);
      if (time_stamps_[i] < previous) {
        cycle_starts.push_back(i);
      } else if (i > 0 ) {
        sum_int += time_stamps_[i]-time_stamps_[i-1];
        intervals.push_back(time_stamps_[i]-time_stamps_[i-1]);
        int_count += 1.0;
      }
      previous = time_stamps_[i];
    }

    std::sort(intervals.begin(),intervals.end());

    float mean_interval = sum_int/int_count;
    float median_interval = intervals[(intervals.size()>>1)];

    float average_cycle_length = 0.0;
    std::vector<float> cycle_lengths;
    float count = 0;
    for (unsigned long long i = 1; i < cycle_starts.size(); i++) {
      float clength = time_stamps_[cycle_starts[i]-1] + median_interval - time_stamps_[cycle_starts[i]];
      //GADGET_DEBUG2("clength: %f\n", clength);
      cycle_lengths.push_back(clength);
    }

    //GADGET_DEBUG2("Cycle starts: %d, cycle_lengths: %d\n", cycle_starts.size(), cycle_lengths.size());
    //for (unsigned int i = 0; i < cycle_starts.size(); i++) {
    //  GADGET_DEBUG2("\t%d,%f\n",cycle_starts[i], cycle_lengths[i]);
    //} 

    std::sort(cycle_lengths.begin(),cycle_lengths.end());
    float mean_cycle_length = std::accumulate(cycle_lengths.begin(), cycle_lengths.end(), 0.0)/cycle_lengths.size();
    float median_cycle_length = cycle_lengths[(cycle_lengths.size()>>1)];

    GADGET_DEBUG2("We have %d full cyles, first one starting at %d\n", cycle_starts.size()-1, cycle_starts[0]);
    GADGET_DEBUG2("Mean/Median frame width %f/%f\n", mean_interval,median_interval);
    GADGET_DEBUG2("Mean/Median cycle_length %f/%f\n", mean_cycle_length,median_cycle_length);

    //Correct the first cycle assuming it is of median length:
    float first_cycle_offset = (median_cycle_length-median_interval)+time_stamps_[cycle_starts[0]]-time_stamps_[cycle_starts[0]-1];
    for (unsigned long long i = 0; i < cycle_starts[0]; i++) {
      time_stamps_[i] += first_cycle_offset;
    }

    //Calculate relative time stamps
    unsigned long long current_cycle = 0;
    std::vector<float> relative_cycle_time;

    //Make sure we have cycle lengths for all the cycles we have covered
    cycle_lengths.insert(cycle_lengths.begin(),median_cycle_length);
    cycle_lengths.push_back(median_cycle_length);

    for (unsigned long long i = 0; i < time_stamps_.size(); i++) {
      if ((i >= cycle_starts[current_cycle]) && (current_cycle < cycle_starts.size())) {
<<<<<<< HEAD
	  //GADGET_DEBUG2("Incrementing current_cycle, %d,%d\n",i,cycle_starts[current_cycle]);
        current_cycle++;
=======
      //GADGET_DEBUG2("Incrementing current_cycle, %d,%d\n",i,cycle_starts[current_cycle]);
    current_cycle++;
>>>>>>> c5e7cc20
      }
      relative_cycle_time.push_back(time_stamps_[i]/cycle_lengths[current_cycle] + current_cycle);
      //GADGET_DEBUG2("Corrected time stamps: %d, %f  (%d)\n",i,relative_cycle_time[i],current_cycle);
    }
    
    //Make a temporary list of all the data pointers from the Q
    std::vector< ISMRMRD::ImageHeader* > hptrs;
    std::vector< hoNDArray< std::complex<float> > * > aptrs;
    
    ACE_Message_Queue<ACE_MT_SYNCH>::ITERATOR it(buffer_);
    for (ACE_Message_Block* entry = 0;
         it.next (entry) != 0;
         it.advance ()) 
      {
        GadgetContainerMessage< ISMRMRD::ImageHeader >* tmpm1 =
          AsContainerMessage< ISMRMRD::ImageHeader >(entry);
        
        GadgetContainerMessage< hoNDArray< std::complex<float> > > * tmpm2 = 
          AsContainerMessage< hoNDArray< std::complex<float> >  >(entry->cont());
        
        if (!tmpm1 || !tmpm2) {
          GADGET_DEBUG1("Failed to cast data on Q, bailing out\n");
          buffer_.flush();
          return GADGET_FAIL;
        }
        hptrs.push_back(tmpm1->getObjectPtr());
        aptrs.push_back(tmpm2->getObjectPtr());	
      }
    
    //Let's figure out which time points we would like to interpolate on:
    ///TODO: Deal with mode 1 and other future modes, we are only implementing mode 0 at the moment
    float phase_interval = 1.0f/static_cast<float>(phases_to_reconstruct_);
    float max_time = floor(relative_cycle_time[relative_cycle_time.size()-1]);
    std::vector<float> recon_cycle_time;
    for (float t=1.0;t<(max_time-0.001);t+=phase_interval) {
      recon_cycle_time.push_back(t);
    }
    

    //Now we can loop over each pixel and estimate the new frames, but first we have to have somewhere to put the data
    std::vector< GadgetContainerMessage< ISMRMRD::ImageHeader >* > out_heads;
    std::vector< GadgetContainerMessage< hoNDArray< std::complex<float> > > * > out_data;
    
    for (unsigned long long i = 0; i < recon_cycle_time.size(); i++) {
      GadgetContainerMessage<ISMRMRD::ImageHeader>* tmpm1 = new GadgetContainerMessage<ISMRMRD::ImageHeader>;
      GadgetContainerMessage< hoNDArray< std::complex<float> > >* tmpm2 = new GadgetContainerMessage< hoNDArray< std::complex<float> > >;
      
      tmpm1->cont(tmpm2);

      (*tmpm1->getObjectPtr()) = (*hptrs[0]);
      tmpm2->getObjectPtr()->create(aptrs[0]->get_dimensions());

      out_heads.push_back(tmpm1);
      out_data.push_back(tmpm2);

      unsigned short current_cycle = static_cast<unsigned short>(floor(recon_cycle_time[i] + 0.0001));
      unsigned short current_phase = static_cast<unsigned short>((recon_cycle_time[i]+0.0001-current_cycle)/(1.0/static_cast<float>(phases_to_reconstruct_)) + 0.0001);

      tmpm1->getObjectPtr()->physiology_time_stamp[phys_time_index_] = static_cast<unsigned>(floor((recon_cycle_time[i]+0.0001-current_cycle)*cycle_lengths[current_cycle])); 
      tmpm1->getObjectPtr()->phase = current_phase;
      tmpm1->getObjectPtr()->image_index = current_phase+1;
      tmpm1->getObjectPtr()->image_series_index = current_cycle*10;
      
      /*
      GADGET_DEBUG2("new_time: %f, %d, time_stamp: %d, phase: %d, index: %d, series: %d\n",
		    recon_cycle_time[i],
		    current_cycle,
		    tmpm1->getObjectPtr()->physiology_time_stamp[phys_time_index_],
		    tmpm1->getObjectPtr()->phase,
		    tmpm1->getObjectPtr()->image_index,
		    tmpm1->getObjectPtr()->image_series_index);

      */
    }

    //Let's interpolate the images
    unsigned inelem = relative_cycle_time.size();
    unsigned outelem = recon_cycle_time.size();
    unsigned imageelem = aptrs[0]->get_number_of_elements();

    {
      GadgetronTimer interptime("Interpolation Time");
      
#ifdef USE_OMP
#pragma omp parallel for
#endif
<<<<<<< HEAD
      for (int p = 0; p < (int)imageelem; p++) {
        std::vector< std::complex<float> > data_in(inelem);
        
        //Get the input data for this pixel
        for (unsigned int i = 0; i < inelem; i++) data_in[i] = aptrs[i]->get_data_ptr()[p];
        
        //Interpolate the data
        Spline<float, std::complex<float> > sp(relative_cycle_time, data_in);
=======
    for (int p = 0; p < (int)imageelem; p++) {
      std::vector< std::complex<float> > data_in(inelem);

      //Get the input data for this pixel
      for (unsigned long long i = 0; i < inelem; i++) data_in[i] = aptrs[i]->get_data_ptr()[p];
      
      //Interpolate the data
      Spline<float, std::complex<float> > sp(relative_cycle_time, data_in);
>>>>>>> c5e7cc20
      std::vector<std::complex<float> > data_out = sp[recon_cycle_time];
      
      //Copy it to the images
<<<<<<< HEAD
      for (unsigned int i = 0; i < outelem; i++) out_data[i]->getObjectPtr()->get_data_ptr()[p] = data_out[i];
      }      
=======
      for (unsigned long long i = 0; i < outelem; i++) out_data[i]->getObjectPtr()->get_data_ptr()[p] = data_out[i];
    }

>>>>>>> c5e7cc20
    }

    //Send out the images
    for (unsigned long long i = 0; i < out_heads.size(); i++) {
      if (this->next()->putq(out_heads[i]) < 0) {
        GADGET_DEBUG1("Unable to put data on next Gadgets Q\n");
        return GADGET_FAIL;
      }
    }
    
    //We can get rid of the buffered data now
    buffer_.flush();

    return ret;
  }

  int PhysioInterpolationGadget::
  process(GadgetContainerMessage<ISMRMRD::ImageHeader>* m1,
	  GadgetContainerMessage< hoNDArray< std::complex<float> > >* m2)
  {
        
    GadgetContainerMessage<ISMRMRD::ImageHeader>* m3 = new GadgetContainerMessage<ISMRMRD::ImageHeader>;
    GadgetContainerMessage< hoNDArray< std::complex<float> > >* m4 = new GadgetContainerMessage< hoNDArray< std::complex<float> > >;

    
    (*m3->getObjectPtr()) = (*m1->getObjectPtr());
    (*m4->getObjectPtr()) = (*m2->getObjectPtr());
    m3->cont(m4);

    if (buffer_.enqueue_tail(m3) < 0) {
      GADGET_DEBUG1("Failed to add image to buffer\n");
      m3->release();
      return GADGET_FAIL;
    }

    time_stamps_.push_back(m1->getObjectPtr()->physiology_time_stamp[phys_time_index_]);

    if (this->next()->putq(m1) < 0) {
      GADGET_DEBUG1("Unable to put data on next Gadgets Q\n");
      return GADGET_FAIL;
    }

    return GADGET_OK;
  }

  GADGET_FACTORY_DECLARE(PhysioInterpolationGadget)
}<|MERGE_RESOLUTION|>--- conflicted
+++ resolved
@@ -49,15 +49,15 @@
     float sum_int  = 0.0; 
     std::vector<float> intervals;
     float int_count = 0.0;
-    std::vector<unsigned long long> cycle_starts;
-    for (unsigned long long i = 0; i < time_stamps_.size(); i++) {
+    std::vector<size_t> cycle_starts;
+    for (size_t i = 0; i < time_stamps_.size(); i++) {
       //GADGET_DEBUG2("Time %d, %f\n", i, time_stamps_[i]);
       if (time_stamps_[i] < previous) {
-        cycle_starts.push_back(i);
+	cycle_starts.push_back(i);
       } else if (i > 0 ) {
-        sum_int += time_stamps_[i]-time_stamps_[i-1];
-        intervals.push_back(time_stamps_[i]-time_stamps_[i-1]);
-        int_count += 1.0;
+	sum_int += time_stamps_[i]-time_stamps_[i-1];
+	intervals.push_back(time_stamps_[i]-time_stamps_[i-1]);
+	int_count += 1.0;
       }
       previous = time_stamps_[i];
     }
@@ -70,7 +70,7 @@
     float average_cycle_length = 0.0;
     std::vector<float> cycle_lengths;
     float count = 0;
-    for (unsigned long long i = 1; i < cycle_starts.size(); i++) {
+    for (size_t i = 1; i < cycle_starts.size(); i++) {
       float clength = time_stamps_[cycle_starts[i]-1] + median_interval - time_stamps_[cycle_starts[i]];
       //GADGET_DEBUG2("clength: %f\n", clength);
       cycle_lengths.push_back(clength);
@@ -91,30 +91,25 @@
 
     //Correct the first cycle assuming it is of median length:
     float first_cycle_offset = (median_cycle_length-median_interval)+time_stamps_[cycle_starts[0]]-time_stamps_[cycle_starts[0]-1];
-    for (unsigned long long i = 0; i < cycle_starts[0]; i++) {
+    for (size_t i = 0; i < cycle_starts[0]; i++) {
       time_stamps_[i] += first_cycle_offset;
     }
 
     //Calculate relative time stamps
-    unsigned long long current_cycle = 0;
+    size_t current_cycle = 0;
     std::vector<float> relative_cycle_time;
 
     //Make sure we have cycle lengths for all the cycles we have covered
     cycle_lengths.insert(cycle_lengths.begin(),median_cycle_length);
     cycle_lengths.push_back(median_cycle_length);
 
-    for (unsigned long long i = 0; i < time_stamps_.size(); i++) {
+    for (size_t i = 0; i < time_stamps_.size(); i++) {
       if ((i >= cycle_starts[current_cycle]) && (current_cycle < cycle_starts.size())) {
-<<<<<<< HEAD
-	  //GADGET_DEBUG2("Incrementing current_cycle, %d,%d\n",i,cycle_starts[current_cycle]);
-        current_cycle++;
-=======
       //GADGET_DEBUG2("Incrementing current_cycle, %d,%d\n",i,cycle_starts[current_cycle]);
     current_cycle++;
->>>>>>> c5e7cc20
       }
       relative_cycle_time.push_back(time_stamps_[i]/cycle_lengths[current_cycle] + current_cycle);
-      //GADGET_DEBUG2("Corrected time stamps: %d, %f  (%d)\n",i,relative_cycle_time[i],current_cycle);
+	//GADGET_DEBUG2("Corrected time stamps: %d, %f  (%d)\n",i,relative_cycle_time[i],current_cycle);
     }
     
     //Make a temporary list of all the data pointers from the Q
@@ -123,24 +118,24 @@
     
     ACE_Message_Queue<ACE_MT_SYNCH>::ITERATOR it(buffer_);
     for (ACE_Message_Block* entry = 0;
-         it.next (entry) != 0;
+	 it.next (entry) != 0;
          it.advance ()) 
       {
-        GadgetContainerMessage< ISMRMRD::ImageHeader >* tmpm1 =
-          AsContainerMessage< ISMRMRD::ImageHeader >(entry);
-        
-        GadgetContainerMessage< hoNDArray< std::complex<float> > > * tmpm2 = 
-          AsContainerMessage< hoNDArray< std::complex<float> >  >(entry->cont());
-        
-        if (!tmpm1 || !tmpm2) {
-          GADGET_DEBUG1("Failed to cast data on Q, bailing out\n");
-          buffer_.flush();
-          return GADGET_FAIL;
-        }
-        hptrs.push_back(tmpm1->getObjectPtr());
-        aptrs.push_back(tmpm2->getObjectPtr());	
-      }
-    
+	GadgetContainerMessage< ISMRMRD::ImageHeader >* tmpm1 =
+	  AsContainerMessage< ISMRMRD::ImageHeader >(entry);
+
+	GadgetContainerMessage< hoNDArray< std::complex<float> > > * tmpm2 = 
+	  AsContainerMessage< hoNDArray< std::complex<float> >  >(entry->cont());
+	
+	if (!tmpm1 || !tmpm2) {
+	  GADGET_DEBUG1("Failed to cast data on Q, bailing out\n");
+	  buffer_.flush();
+	  return GADGET_FAIL;
+	}
+	hptrs.push_back(tmpm1->getObjectPtr());
+	aptrs.push_back(tmpm2->getObjectPtr());	
+      }
+
     //Let's figure out which time points we would like to interpolate on:
     ///TODO: Deal with mode 1 and other future modes, we are only implementing mode 0 at the moment
     float phase_interval = 1.0f/static_cast<float>(phases_to_reconstruct_);
@@ -155,7 +150,7 @@
     std::vector< GadgetContainerMessage< ISMRMRD::ImageHeader >* > out_heads;
     std::vector< GadgetContainerMessage< hoNDArray< std::complex<float> > > * > out_data;
     
-    for (unsigned long long i = 0; i < recon_cycle_time.size(); i++) {
+    for (size_t i = 0; i < recon_cycle_time.size(); i++) {
       GadgetContainerMessage<ISMRMRD::ImageHeader>* tmpm1 = new GadgetContainerMessage<ISMRMRD::ImageHeader>;
       GadgetContainerMessage< hoNDArray< std::complex<float> > >* tmpm2 = new GadgetContainerMessage< hoNDArray< std::complex<float> > >;
       
@@ -187,57 +182,44 @@
       */
     }
 
+
     //Let's interpolate the images
     unsigned inelem = relative_cycle_time.size();
     unsigned outelem = recon_cycle_time.size();
     unsigned imageelem = aptrs[0]->get_number_of_elements();
 
     {
+
       GadgetronTimer interptime("Interpolation Time");
-      
+
 #ifdef USE_OMP
 #pragma omp parallel for
 #endif
-<<<<<<< HEAD
-      for (int p = 0; p < (int)imageelem; p++) {
-        std::vector< std::complex<float> > data_in(inelem);
-        
-        //Get the input data for this pixel
-        for (unsigned int i = 0; i < inelem; i++) data_in[i] = aptrs[i]->get_data_ptr()[p];
-        
-        //Interpolate the data
-        Spline<float, std::complex<float> > sp(relative_cycle_time, data_in);
-=======
     for (int p = 0; p < (int)imageelem; p++) {
       std::vector< std::complex<float> > data_in(inelem);
 
       //Get the input data for this pixel
-      for (unsigned long long i = 0; i < inelem; i++) data_in[i] = aptrs[i]->get_data_ptr()[p];
+      for (size_t i = 0; i < inelem; i++) data_in[i] = aptrs[i]->get_data_ptr()[p];
       
       //Interpolate the data
       Spline<float, std::complex<float> > sp(relative_cycle_time, data_in);
->>>>>>> c5e7cc20
       std::vector<std::complex<float> > data_out = sp[recon_cycle_time];
-      
+
       //Copy it to the images
-<<<<<<< HEAD
-      for (unsigned int i = 0; i < outelem; i++) out_data[i]->getObjectPtr()->get_data_ptr()[p] = data_out[i];
-      }      
-=======
-      for (unsigned long long i = 0; i < outelem; i++) out_data[i]->getObjectPtr()->get_data_ptr()[p] = data_out[i];
-    }
-
->>>>>>> c5e7cc20
+      for (size_t i = 0; i < outelem; i++) out_data[i]->getObjectPtr()->get_data_ptr()[p] = data_out[i];
+    }
+
     }
 
     //Send out the images
-    for (unsigned long long i = 0; i < out_heads.size(); i++) {
+    for (size_t i = 0; i < out_heads.size(); i++) {
       if (this->next()->putq(out_heads[i]) < 0) {
-        GADGET_DEBUG1("Unable to put data on next Gadgets Q\n");
-        return GADGET_FAIL;
-      }
-    }
-    
+	GADGET_DEBUG1("Unable to put data on next Gadgets Q\n");
+	return GADGET_FAIL;
+      }
+    }
+
+
     //We can get rid of the buffered data now
     buffer_.flush();
 
