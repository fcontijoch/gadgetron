#include "GadgetIsmrmrdReadWrite.h"
#include "BucketToBufferGadget.h"
#include "mri_core_data.h"
#include "hoNDArray_elemwise.h"
#include "hoNDArray_reductions.h"
namespace Gadgetron{

<<<<<<< HEAD
BucketToBufferGadget::~BucketToBufferGadget()
{
	//The buckets array should be empty but just in case, let's make sure all the stuff is released.
}
=======
  BucketToBufferGadget::~BucketToBufferGadget()
  {
    //The buckets array should be empty but just in case, let's make sure all the stuff is released.
  }
>>>>>>> a8f2f1ca

  int BucketToBufferGadget
  ::process_config(ACE_Message_Block* mb)
  {

<<<<<<< HEAD
	std::string N_dimension = *this->get_string_value("N_dimension");
	std::string S_dimension = *this->get_string_value("S_dimension");

	if (N_dimension.size() == 0) {
		N_ = NONE;
	} else if (N_dimension.compare("average") == 0) {
		N_ = AVERAGE;
	} else if (N_dimension.compare("contrast") == 0) {
		N_ = CONTRAST;
	} else if (N_dimension.compare("phase") == 0) {
		N_ = PHASE;
	} else if (N_dimension.compare("repetition") == 0) {
		N_ = REPETITION;
	} else if (N_dimension.compare("set") == 0) {
		N_ = SET;
	} else if (N_dimension.compare("segment") == 0) {
		N_ = SEGMENT;
	} else if (N_dimension.compare("slice") == 0){
		N_ = SLICE;
	} else {
		GADGET_DEBUG2("WARNING: Unknown N dimension (%s), N set to NONE", N_dimension.c_str());
		N_ = NONE;
	}

	GADGET_DEBUG2("N DIMENSION IS: %s (%d)\n", N_dimension.c_str(), N_);

	if (S_dimension.size() == 0) {
		S_ = NONE;
	} else if (S_dimension.compare("average") == 0) {
		S_ = AVERAGE;
	} else if (S_dimension.compare("contrast") == 0) {
		S_ = CONTRAST;
	} else if (S_dimension.compare("phase") == 0) {
		S_ = PHASE;
	} else if (S_dimension.compare("repetition") == 0) {
		S_ = REPETITION;
	} else if (S_dimension.compare("set") == 0) {
		S_ = SET;
	} else if (S_dimension.compare("segment") == 0) {
		S_ = SEGMENT;
	} else if (N_dimension.compare("slice") == 0){
		S_ = SLICE;
	} else {
		GADGET_DEBUG2("WARNING: Unknown sort dimension (%s), sorting set to NONE\n", S_dimension.c_str());
		S_ = NONE;
	}

	GADGET_DEBUG2("S DIMENSION IS: %s (%d)\n", S_dimension.c_str(), S_);

	split_slices_  = this->get_bool_value("split_slices");
	GADGET_DEBUG2("SPLIT SLICES IS: %b\n", split_slices_);

	ignore_segment_  = this->get_bool_value("ignore_segment");
	GADGET_DEBUG2("IGNORE SEGMENT IS: %b\n", ignore_segment_);

	// keep a copy of the deserialized ismrmrd xml header for runtime
	ISMRMRD::deserialize(mb->rd_ptr(), hdr_);

	return GADGET_OK;
}
=======
    std::string N_dimension = *this->get_string_value("N_dimension");
    std::string S_dimension = *this->get_string_value("S_dimension");

    if (N_dimension.size() == 0) {
        N_ = NONE;
    } else if (N_dimension.compare("average") == 0) {
        N_ = AVERAGE;
    } else if (N_dimension.compare("contrast") == 0) {
        N_ = CONTRAST;
    } else if (N_dimension.compare("phase") == 0) {
        N_ = PHASE;
    } else if (N_dimension.compare("repetition") == 0) {
        N_ = REPETITION;
    } else if (N_dimension.compare("set") == 0) {
        N_ = SET;
    } else if (N_dimension.compare("segment") == 0) {
        N_ = SEGMENT;
    } else if (N_dimension.compare("slice") == 0){
        N_ = SLICE;
    } else {
        GDEBUG("WARNING: Unknown N dimension (%s), N set to NONE", N_dimension.c_str());
        N_ = NONE;
    }

    GDEBUG("N DIMENSION IS: %s (%d)\n", N_dimension.c_str(), N_);

    if (S_dimension.size() == 0) {
        S_ = NONE;
    } else if (S_dimension.compare("average") == 0) {
        S_ = AVERAGE;
    } else if (S_dimension.compare("contrast") == 0) {
        S_ = CONTRAST;
    } else if (S_dimension.compare("phase") == 0) {
        S_ = PHASE;
    } else if (S_dimension.compare("repetition") == 0) {
        S_ = REPETITION;
    } else if (S_dimension.compare("set") == 0) {
        S_ = SET;
    } else if (S_dimension.compare("segment") == 0) {
        S_ = SEGMENT;
    } else if (N_dimension.compare("slice") == 0){
        S_ = SLICE;
    } else {
        GDEBUG("WARNING: Unknown sort dimension (%s), sorting set to NONE\n", S_dimension.c_str());
        S_ = NONE;
    }

    GDEBUG("S DIMENSION IS: %s (%d)\n", S_dimension.c_str(), S_);

    split_slices_  = this->get_bool_value("split_slices");
    GDEBUG("SPLIT SLICES IS: %b\n", split_slices_);

    ignore_segment_  = this->get_bool_value("ignore_segment");
    GDEBUG("IGNORE SEGMENT IS: %b\n", ignore_segment_);

    // keep a copy of the deserialized ismrmrd xml header for runtime
    ISMRMRD::deserialize(mb->rd_ptr(), hdr_);

    return GADGET_OK;
  }
>>>>>>> a8f2f1ca

  int BucketToBufferGadget
  ::process(GadgetContainerMessage<IsmrmrdAcquisitionBucket>* m1)
  {

<<<<<<< HEAD
	size_t key;
	std::map<size_t, GadgetContainerMessage<IsmrmrdReconData>* > recon_data_buffers;

	//GADGET_DEBUG1("BucketToBufferGadget::process\n");

	//Some information about the bucket
	//std::cout << "The Reference part: " << m1->getObjectPtr()->refstats_.size() << std::endl;
	//std::cout << "   nslices: " << m1->getObjectPtr()->refstats_[0].slice.size() << std::endl;
	//for (int e=0; e<m1->getObjectPtr()->refstats_.size() ; e++) {
	//    for (std::set<uint16_t>::iterator it = m1->getObjectPtr()->refstats_[e].kspace_encode_step_1.begin();
	//         it != m1->getObjectPtr()->refstats_[e].kspace_encode_step_1.end(); ++it) {
	//        std::cout << "   K1: " <<  *it << std::endl;
	//    }
	//}
	//std::cout << "The data part: " << m1->getObjectPtr()->datastats_.size() << std::endl;
	//std::cout << "   nslices: " << m1->getObjectPtr()->datastats_[0].slice.size() << std::endl;
	//for (int e=0; e<m1->getObjectPtr()->datastats_.size() ; e++) {
	//    for (std::set<uint16_t>::iterator it = m1->getObjectPtr()->datastats_[e].kspace_encode_step_1.begin();
	//         it != m1->getObjectPtr()->datastats_[e].kspace_encode_step_1.end(); ++it) {
	//        std::cout << "   K1: " <<  *it << std::endl;
	//    }
	//}

	//Iterate over the reference data of the bucket
	for(std::vector<IsmrmrdAcquisitionData>::iterator it = m1->getObjectPtr()->ref_.begin();
			it != m1->getObjectPtr()->ref_.end(); ++it)
	{
		ISMRMRD::AcquisitionHeader & acqhdr = *it->head_->getObjectPtr();
		hoNDArray< std::complex<float> > & acqdata = *it->data_->getObjectPtr();

		uint16_t espace = acqhdr.encoding_space_ref;

		//Generate the key to the corresponding ReconData buffer
		key = getKey(acqhdr.idx);

		//std::cout << "espace: " << acqhdr.encoding_space_ref << std::endl;
		//std::cout << "slice: " << acqhdr.idx.slice << std::endl;
		//std::cout << "rep: " << acqhdr.idx.repetition << std::endl;
		//std::cout << "k1: " << acqhdr.idx.kspace_encode_step_1 << std::endl;
		//std::cout << "k2: " << acqhdr.idx.kspace_encode_step_2 << std::endl;
		//std::cout << "seg: " << acqhdr.idx.segment << std::endl;
		//std::cout << "key: " << key << std::endl;

		//Look up the corresponding ReconData buffer
		if (recon_data_buffers.find(key) == recon_data_buffers.end())
		{
			//ReconData buffer does not exist, create it
			recon_data_buffers[key] = new GadgetContainerMessage<IsmrmrdReconData>;
		}

		//Look up the DataBuffered entry corresponding to this encoding space
		// create if needed and set the fields of view and matrix size
		//std::cout << "RBIT " << recon_data_buffers[key]->getObjectPtr()->rbit_.size() << std::endl;
		if ( recon_data_buffers[key]->getObjectPtr()->rbit_.size() < (espace+1) )
		{
			recon_data_buffers[key]->getObjectPtr()->rbit_.resize(espace+1);
		}

		// For cartesian trajectories, assume that any oversampling has been removed.
		if (hdr_.encoding[espace].trajectory.compare("cartesian") == 0) {
			recon_data_buffers[key]->getObjectPtr()->rbit_[espace].data_.sampling_.encoded_FOV_[0] = hdr_.encoding[espace].reconSpace.fieldOfView_mm.x;
			recon_data_buffers[key]->getObjectPtr()->rbit_[espace].data_.sampling_.encoded_matrix_[0] = hdr_.encoding[espace].reconSpace.matrixSize.x;
		} else {
			recon_data_buffers[key]->getObjectPtr()->rbit_[espace].data_.sampling_.encoded_FOV_[0] = hdr_.encoding[espace].encodedSpace.fieldOfView_mm.x;
			recon_data_buffers[key]->getObjectPtr()->rbit_[espace].data_.sampling_.encoded_matrix_[0] = hdr_.encoding[espace].encodedSpace.matrixSize.x;
		}

		recon_data_buffers[key]->getObjectPtr()->rbit_[espace].ref_.sampling_.encoded_FOV_[1] = hdr_.encoding[espace].encodedSpace.fieldOfView_mm.y;
		recon_data_buffers[key]->getObjectPtr()->rbit_[espace].ref_.sampling_.encoded_FOV_[2] = hdr_.encoding[espace].encodedSpace.fieldOfView_mm.z;

		recon_data_buffers[key]->getObjectPtr()->rbit_[espace].ref_.sampling_.encoded_matrix_[1] = hdr_.encoding[espace].encodedSpace.matrixSize.y;
		recon_data_buffers[key]->getObjectPtr()->rbit_[espace].ref_.sampling_.encoded_matrix_[2] = hdr_.encoding[espace].encodedSpace.matrixSize.z;

		recon_data_buffers[key]->getObjectPtr()->rbit_[espace].ref_.sampling_.recon_FOV_[0] = hdr_.encoding[espace].reconSpace.fieldOfView_mm.x;
		recon_data_buffers[key]->getObjectPtr()->rbit_[espace].ref_.sampling_.recon_FOV_[1] = hdr_.encoding[espace].reconSpace.fieldOfView_mm.y;
		recon_data_buffers[key]->getObjectPtr()->rbit_[espace].ref_.sampling_.recon_FOV_[2] = hdr_.encoding[espace].reconSpace.fieldOfView_mm.z;

		recon_data_buffers[key]->getObjectPtr()->rbit_[espace].ref_.sampling_.recon_matrix_[0] = hdr_.encoding[espace].reconSpace.matrixSize.x;
		recon_data_buffers[key]->getObjectPtr()->rbit_[espace].ref_.sampling_.recon_matrix_[1] = hdr_.encoding[espace].reconSpace.matrixSize.y;
		recon_data_buffers[key]->getObjectPtr()->rbit_[espace].ref_.sampling_.recon_matrix_[2] = hdr_.encoding[espace].reconSpace.matrixSize.z;

		// For cartesian trajectories, assume that any oversampling has been removed.
		if (hdr_.encoding[espace].trajectory.compare("cartesian") == 0) {
			recon_data_buffers[key]->getObjectPtr()->rbit_[espace].data_.sampling_.sampling_limits_[0].min_ = 0;
			recon_data_buffers[key]->getObjectPtr()->rbit_[espace].data_.sampling_.sampling_limits_[0].max_ = hdr_.encoding[espace].reconSpace.matrixSize.x - 1;
			recon_data_buffers[key]->getObjectPtr()->rbit_[espace].data_.sampling_.sampling_limits_[0].center_ = hdr_.encoding[espace].reconSpace.matrixSize.x / 2;
		} else {
			recon_data_buffers[key]->getObjectPtr()->rbit_[espace].data_.sampling_.sampling_limits_[0].min_ = 0;
			recon_data_buffers[key]->getObjectPtr()->rbit_[espace].data_.sampling_.sampling_limits_[0].max_ = hdr_.encoding[espace].encodedSpace.matrixSize.x - 1;
			recon_data_buffers[key]->getObjectPtr()->rbit_[espace].data_.sampling_.sampling_limits_[0].center_ = hdr_.encoding[espace].encodedSpace.matrixSize.x / 2;
		}

		recon_data_buffers[key]->getObjectPtr()->rbit_[espace].ref_.sampling_.sampling_limits_[1].min_ =
				hdr_.encoding[espace].encodingLimits.kspace_encoding_step_1->minimum;
		recon_data_buffers[key]->getObjectPtr()->rbit_[espace].ref_.sampling_.sampling_limits_[1].max_ =
				hdr_.encoding[espace].encodingLimits.kspace_encoding_step_1->maximum;
		recon_data_buffers[key]->getObjectPtr()->rbit_[espace].ref_.sampling_.sampling_limits_[1].center_ =
				hdr_.encoding[espace].encodingLimits.kspace_encoding_step_1->center;

		recon_data_buffers[key]->getObjectPtr()->rbit_[espace].ref_.sampling_.sampling_limits_[2].min_ =
				hdr_.encoding[espace].encodingLimits.kspace_encoding_step_2->minimum;
		recon_data_buffers[key]->getObjectPtr()->rbit_[espace].ref_.sampling_.sampling_limits_[2].max_ =
				hdr_.encoding[espace].encodingLimits.kspace_encoding_step_2->maximum;
		recon_data_buffers[key]->getObjectPtr()->rbit_[espace].ref_.sampling_.sampling_limits_[2].center_ =
				hdr_.encoding[espace].encodingLimits.kspace_encoding_step_2->center;

		if (recon_data_buffers[key]->getObjectPtr()->rbit_[espace].ref_.data_.get_number_of_elements() == 0)
		{
			//Allocate the reference data array
			//7D,  fixed order [RO, E1, E2, CHA, SLC, N, S]
			                    //11D, fixed order [RO, E1, E2, CHA, SLC, PHS, CON, REP, SET, SEG, AVE]
			uint16_t NRO;
			if (hdr_.encoding[espace].trajectory.compare("cartesian") == 0) {
				NRO = hdr_.encoding[espace].reconSpace.matrixSize.x;
			} else {
				NRO = acqhdr.number_of_samples - acqhdr.discard_pre - acqhdr.discard_post;
			}

			uint16_t NE1;
			if (hdr_.encoding[espace].trajectory.compare("cartesian") == 0) {
				NE1 = hdr_.encoding[espace].encodedSpace.matrixSize.y;
			} else {
				if (hdr_.encoding[espace].encodingLimits.kspace_encoding_step_1.is_present()) {
					NE1 = hdr_.encoding[espace].encodingLimits.kspace_encoding_step_1->maximum - hdr_.encoding[espace].encodingLimits.kspace_encoding_step_1->minimum + 1;
				} else {
					NE1 = *m1->getObjectPtr()->refstats_[espace].kspace_encode_step_1.rbegin() - *m1->getObjectPtr()->refstats_[espace].kspace_encode_step_1.begin() + 1;
				}
			}

			uint16_t NE2;
			if (hdr_.encoding[espace].trajectory.compare("cartesian") == 0) {
				NE2 = hdr_.encoding[espace].encodedSpace.matrixSize.z;
			} else {
				if (hdr_.encoding[espace].encodingLimits.kspace_encoding_step_2.is_present()) {
					NE2 = hdr_.encoding[espace].encodingLimits.kspace_encoding_step_2->maximum - hdr_.encoding[espace].encodingLimits.kspace_encoding_step_2->minimum + 1;
				} else {
					NE2 = *m1->getObjectPtr()->refstats_[espace].kspace_encode_step_2.rbegin() - *m1->getObjectPtr()->refstats_[espace].kspace_encode_step_2.begin() + 1;
				}
			}

			uint16_t NCHA = acqhdr.active_channels;

			uint16_t NSLC;
			if (split_slices_) {
				NSLC = 1;
			} else {
				if (hdr_.encoding[espace].encodingLimits.slice.is_present()) {
					NSLC = hdr_.encoding[espace].encodingLimits.slice->maximum - hdr_.encoding[espace].encodingLimits.slice->minimum + 1;
				} else {
					NSLC = *m1->getObjectPtr()->refstats_[espace].slice.rbegin() - *m1->getObjectPtr()->refstats_[espace].slice.begin() + 1;
				}
			}

			uint16_t NN;
			switch (N_) {
			case PHASE:
				NN = *m1->getObjectPtr()->refstats_[espace].phase.rbegin() - *m1->getObjectPtr()->refstats_[espace].phase.begin() + 1;
				break;
			case CONTRAST:
				NN = *m1->getObjectPtr()->refstats_[espace].contrast.rbegin() - *m1->getObjectPtr()->refstats_[espace].contrast.begin() + 1;
				break;
			case REPETITION:
				NN = *m1->getObjectPtr()->refstats_[espace].repetition.rbegin() - *m1->getObjectPtr()->refstats_[espace].repetition.begin() + 1;
				break;
			case SET:
				NN = *m1->getObjectPtr()->refstats_[espace].set.rbegin() - *m1->getObjectPtr()->refstats_[espace].set.begin() + 1;
				break;
			case SEGMENT:
				NN = *m1->getObjectPtr()->refstats_[espace].segment.rbegin() - *m1->getObjectPtr()->refstats_[espace].segment.begin() + 1;
				break;
			case AVERAGE:
				NN = *m1->getObjectPtr()->refstats_[espace].average.rbegin() - *m1->getObjectPtr()->refstats_[espace].average.begin() + 1;
				break;
			case SLICE:
				NN =  *m1->getObjectPtr()->refstats_[espace].slice.rbegin() - *m1->getObjectPtr()->refstats_[espace].slice.begin() + 1;
				break;
			default:
				NN = 1;
			}

			uint16_t NS;
			switch (S_) {
			case PHASE:
				NS = *m1->getObjectPtr()->refstats_[espace].phase.rbegin() - *m1->getObjectPtr()->refstats_[espace].phase.begin() + 1;
				break;
			case CONTRAST:
				NS = *m1->getObjectPtr()->refstats_[espace].contrast.rbegin() - *m1->getObjectPtr()->refstats_[espace].contrast.begin() + 1;
				break;
			case REPETITION:
				NS = *m1->getObjectPtr()->refstats_[espace].repetition.rbegin() - *m1->getObjectPtr()->refstats_[espace].repetition.begin() + 1;
				break;
			case SET:
				NS = *m1->getObjectPtr()->refstats_[espace].set.rbegin() - *m1->getObjectPtr()->refstats_[espace].set.begin() + 1;
				break;
			case SEGMENT:
				NS = *m1->getObjectPtr()->refstats_[espace].segment.rbegin() - *m1->getObjectPtr()->refstats_[espace].segment.begin() + 1;
				break;
			case AVERAGE:
				NS = *m1->getObjectPtr()->refstats_[espace].average.rbegin() - *m1->getObjectPtr()->refstats_[espace].average.begin() + 1;
				break;
			case SLICE:
				NS =  *m1->getObjectPtr()->refstats_[espace].slice.rbegin() - *m1->getObjectPtr()->refstats_[espace].slice.begin() + 1;
				break;
			default:
				NS = 1;
			}

			//std::cout << "Reference dimensions:" << std::endl;
			//std::cout << "   NRO:  " << NRO  << std::endl;
			//std::cout << "   NE1:  " << NE1  << std::endl;
			//std::cout << "   NE2:  " << NE2  << std::endl;
			//std::cout << "   NSLC: " << NSLC << std::endl;
			//std::cout << "   NCHA: " << NCHA << std::endl;
			//std::cout << "   NN:   " << NN   << std::endl;
			//std::cout << "   NS:   " << NS   << std::endl;

			//Allocate the array for the data
			recon_data_buffers[key]->getObjectPtr()->rbit_[espace].ref_.data_.create(NRO, NE1, NE2, NCHA, NSLC, NN, NS);
			clear(&recon_data_buffers[key]->getObjectPtr()->rbit_[espace].ref_.data_);

			//Allocate the array for the headers
			recon_data_buffers[key]->getObjectPtr()->rbit_[espace].ref_.headers_.create(NE1, NE2, NSLC, NN, NS);

			//Allocate the array for the trajectories
			uint16_t TRAJDIM = acqhdr.trajectory_dimensions;
			if (TRAJDIM > 0)
			{
				recon_data_buffers[key]->getObjectPtr()->rbit_[espace].ref_.trajectory_.create(TRAJDIM, NRO, NE1, NE2, NSLC, NN, NS);
				clear(&recon_data_buffers[key]->getObjectPtr()->rbit_[espace].ref_.trajectory_);
			}

			//boost::shared_ptr< std::vector<size_t> > dims =  recon_data_buffers[key]->getObjectPtr()->rbit_[espace].ref_.data_.get_dimensions();
			//std::cout << "Ref NDArray dims: ";
			//for( std::vector<size_t>::const_iterator i = dims->begin(); i != dims->end(); ++i) {
			//    std::cout << *i << ' ';
			//}
			//std::cout << std::endl;
		}

		size_t slice_loc;
		if (split_slices_)
		{
			slice_loc = 0;
		}
		else
		{
			slice_loc = acqhdr.idx.slice;
		}

		//Stuff the data
		uint16_t npts_to_copy = acqhdr.number_of_samples - acqhdr.discard_pre - acqhdr.discard_post;
		long long offset;
		if (hdr_.encoding[espace].trajectory.compare("cartesian") == 0) {
			offset  = (long long) recon_data_buffers[key]->getObjectPtr()->rbit_[espace].ref_.sampling_.sampling_limits_[0].center_ - (long long) acqhdr.center_sample;
		} else {
			//TODO what about EPI with asymmetric readouts?
			//TODO any other sort of trajectory?
			offset = 0;
		}
		long long roffset = (long long) recon_data_buffers[key]->getObjectPtr()->rbit_[espace].ref_.data_.get_size(0) - npts_to_copy - offset;

		//std::cout << "REFERENCE" << std::endl;
		//std::cout << "Num_samp: "<< acqhdr.number_of_samples << ", pre: " << acqhdr.discard_pre << ", post" << acqhdr.discard_post << std::endl;
		//std::cout << "Sampling limits: "
		//          << "  min: " << recon_data_buffers[key]->getObjectPtr()->rbit_[espace].ref_.sampling_.sampling_limits_[0].min_
		//          << "  max: " << recon_data_buffers[key]->getObjectPtr()->rbit_[espace].ref_.sampling_.sampling_limits_[0].max_
		//          << "  center: " << recon_data_buffers[key]->getObjectPtr()->rbit_[espace].ref_.sampling_.sampling_limits_[0].center_
		//          << std::endl;
		//std::cout << "npts_to_copy = " << npts_to_copy  << std::endl;
		//std::cout << "offset = " << offset  << std::endl;
		//std::cout << "loffset = " << roffset << std::endl;

		if ((offset < 0) | (roffset < 0) )
		{
			throw std::runtime_error("Acquired reference data does not fit into the reference data buffer.\n");
		}

		std::complex<float> *dataptr;
		uint16_t NCHA = recon_data_buffers[key]->getObjectPtr()->rbit_[espace].ref_.data_.get_size(3);
		for (uint16_t cha = 0; cha < NCHA; cha++)
		{
			dataptr = & recon_data_buffers[key]->getObjectPtr()->rbit_[espace].ref_.data_(
					offset, acqhdr.idx.kspace_encode_step_1, acqhdr.idx.kspace_encode_step_2, cha, slice_loc, getN(acqhdr.idx),  getS(acqhdr.idx));


			memcpy(dataptr, &acqdata(acqhdr.discard_pre, cha), sizeof(std::complex<float>)*npts_to_copy);
		}

		//Stuff the header
		recon_data_buffers[key]->getObjectPtr()->rbit_[espace].ref_.headers_(acqhdr.idx.kspace_encode_step_1,
				acqhdr.idx.kspace_encode_step_2, slice_loc, getN(acqhdr.idx),  getS(acqhdr.idx)) = acqhdr;

		//Stuff the trajectory
		if (acqhdr.trajectory_dimensions > 0) {
			float * trajptr;
			hoNDArray< float > & acqtraj = *it->traj_->getObjectPtr();  // TODO do we need to check this?
			trajptr = &recon_data_buffers[key]->getObjectPtr()->rbit_[espace].ref_.trajectory_(0,
					offset, acqhdr.idx.kspace_encode_step_1, acqhdr.idx.kspace_encode_step_2, slice_loc, getN(acqhdr.idx),  getS(acqhdr.idx));
			memcpy(trajptr, & acqtraj(0,acqhdr.discard_pre ), sizeof(float)*npts_to_copy*acqhdr.trajectory_dimensions);

		}

	}



	//Iterate over the imaging data of the bucket
	for(std::vector<IsmrmrdAcquisitionData>::iterator it = m1->getObjectPtr()->data_.begin();
			it != m1->getObjectPtr()->data_.end(); ++it)
	{
		ISMRMRD::AcquisitionHeader & acqhdr = *it->head_->getObjectPtr();
		hoNDArray< std::complex<float> > & acqdata = *it->data_->getObjectPtr();

		uint16_t espace = acqhdr.encoding_space_ref;

		//Generate the key to the corresponding ReconData buffer
		key = getKey(acqhdr.idx);

		//std::cout << "espace: " << acqhdr.encoding_space_ref << std::endl;
		//std::cout << "slice: " << acqhdr.idx.slice << std::endl;
		//std::cout << "rep: " << acqhdr.idx.repetition << std::endl;
		//std::cout << "k1: " << acqhdr.idx.kspace_encode_step_1 << std::endl;
		//std::cout << "k2: " << acqhdr.idx.kspace_encode_step_2 << std::endl;
		//std::cout << "seg: " << acqhdr.idx.segment << std::endl;
		//std::cout << "key: " << key << std::endl;

		//Look up the corresponding ReconData buffer
		if (recon_data_buffers.find(key) == recon_data_buffers.end())
		{
			//ReconData buffer does not exist, create it
			recon_data_buffers[key] = new GadgetContainerMessage<IsmrmrdReconData>;
		}

		//Look up the DataBuffered entry corresponding to this encoding space
		// create if needed and set the fields of view and matrix size
		//std::cout << "RBIT " << recon_data_buffers[key]->getObjectPtr()->rbit_.size() << std::endl;
		if ( recon_data_buffers[key]->getObjectPtr()->rbit_.size() < (espace+1) )
		{
			recon_data_buffers[key]->getObjectPtr()->rbit_.resize(espace+1);
		}

		// For cartesian trajectories, assume that any oversampling has been removed.
		if (hdr_.encoding[espace].trajectory.compare("cartesian") == 0) {
			recon_data_buffers[key]->getObjectPtr()->rbit_[espace].data_.sampling_.encoded_FOV_[0] = hdr_.encoding[espace].reconSpace.fieldOfView_mm.x;
			recon_data_buffers[key]->getObjectPtr()->rbit_[espace].data_.sampling_.encoded_matrix_[0] = hdr_.encoding[espace].reconSpace.matrixSize.x;
		} else {
			recon_data_buffers[key]->getObjectPtr()->rbit_[espace].data_.sampling_.encoded_FOV_[0] = hdr_.encoding[espace].encodedSpace.fieldOfView_mm.x;
			recon_data_buffers[key]->getObjectPtr()->rbit_[espace].data_.sampling_.encoded_matrix_[0] = hdr_.encoding[espace].encodedSpace.matrixSize.x;
		}

		recon_data_buffers[key]->getObjectPtr()->rbit_[espace].data_.sampling_.encoded_FOV_[1] = hdr_.encoding[espace].encodedSpace.fieldOfView_mm.y;
		recon_data_buffers[key]->getObjectPtr()->rbit_[espace].data_.sampling_.encoded_FOV_[2] = hdr_.encoding[espace].encodedSpace.fieldOfView_mm.z;

		recon_data_buffers[key]->getObjectPtr()->rbit_[espace].data_.sampling_.encoded_matrix_[1] = hdr_.encoding[espace].encodedSpace.matrixSize.y;
		recon_data_buffers[key]->getObjectPtr()->rbit_[espace].data_.sampling_.encoded_matrix_[2] = hdr_.encoding[espace].encodedSpace.matrixSize.z;

		recon_data_buffers[key]->getObjectPtr()->rbit_[espace].data_.sampling_.recon_FOV_[0] = hdr_.encoding[espace].reconSpace.fieldOfView_mm.x;
		recon_data_buffers[key]->getObjectPtr()->rbit_[espace].data_.sampling_.recon_FOV_[1] = hdr_.encoding[espace].reconSpace.fieldOfView_mm.y;
		recon_data_buffers[key]->getObjectPtr()->rbit_[espace].data_.sampling_.recon_FOV_[2] = hdr_.encoding[espace].reconSpace.fieldOfView_mm.z;

		recon_data_buffers[key]->getObjectPtr()->rbit_[espace].data_.sampling_.recon_matrix_[0] = hdr_.encoding[espace].reconSpace.matrixSize.x;
		recon_data_buffers[key]->getObjectPtr()->rbit_[espace].data_.sampling_.recon_matrix_[1] = hdr_.encoding[espace].reconSpace.matrixSize.y;
		recon_data_buffers[key]->getObjectPtr()->rbit_[espace].data_.sampling_.recon_matrix_[2] = hdr_.encoding[espace].reconSpace.matrixSize.z;

		// For cartesian trajectories, assume that any oversampling has been removed.
		if (hdr_.encoding[espace].trajectory.compare("cartesian") == 0) {
			recon_data_buffers[key]->getObjectPtr()->rbit_[espace].data_.sampling_.sampling_limits_[0].min_ = 0;
			recon_data_buffers[key]->getObjectPtr()->rbit_[espace].data_.sampling_.sampling_limits_[0].max_ = hdr_.encoding[espace].reconSpace.matrixSize.x - 1;
			recon_data_buffers[key]->getObjectPtr()->rbit_[espace].data_.sampling_.sampling_limits_[0].center_ = hdr_.encoding[espace].reconSpace.matrixSize.x / 2;
		} else {
			recon_data_buffers[key]->getObjectPtr()->rbit_[espace].data_.sampling_.sampling_limits_[0].min_ = 0;
			recon_data_buffers[key]->getObjectPtr()->rbit_[espace].data_.sampling_.sampling_limits_[0].max_ = hdr_.encoding[espace].encodedSpace.matrixSize.x - 1;
			recon_data_buffers[key]->getObjectPtr()->rbit_[espace].data_.sampling_.sampling_limits_[0].center_ = hdr_.encoding[espace].encodedSpace.matrixSize.x / 2;
		}

		recon_data_buffers[key]->getObjectPtr()->rbit_[espace].data_.sampling_.sampling_limits_[1].min_ =
				hdr_.encoding[espace].encodingLimits.kspace_encoding_step_1->minimum;
		recon_data_buffers[key]->getObjectPtr()->rbit_[espace].data_.sampling_.sampling_limits_[1].max_ =
				hdr_.encoding[espace].encodingLimits.kspace_encoding_step_1->maximum;
		recon_data_buffers[key]->getObjectPtr()->rbit_[espace].data_.sampling_.sampling_limits_[1].center_ =
				hdr_.encoding[espace].encodingLimits.kspace_encoding_step_1->center;

		recon_data_buffers[key]->getObjectPtr()->rbit_[espace].data_.sampling_.sampling_limits_[2].min_ =
				hdr_.encoding[espace].encodingLimits.kspace_encoding_step_2->minimum;
		recon_data_buffers[key]->getObjectPtr()->rbit_[espace].data_.sampling_.sampling_limits_[2].max_ =
				hdr_.encoding[espace].encodingLimits.kspace_encoding_step_2->maximum;
		recon_data_buffers[key]->getObjectPtr()->rbit_[espace].data_.sampling_.sampling_limits_[2].center_ =
				hdr_.encoding[espace].encodingLimits.kspace_encoding_step_2->center;

		if (recon_data_buffers[key]->getObjectPtr()->rbit_[espace].data_.data_.get_number_of_elements() == 0)
		{
			//Allocate the reference data array
			//7D,  fixed order [RO, E1, E2, CHA, SLC, N, S]
			                    //11D, fixed order [RO, E1, E2, CHA, SLC, PHS, CON, REP, SET, SEG, AVE]
			uint16_t NRO;
			if (hdr_.encoding[espace].trajectory.compare("cartesian") == 0) {
				NRO = hdr_.encoding[espace].reconSpace.matrixSize.x;
			} else {
				NRO = acqhdr.number_of_samples - acqhdr.discard_pre - acqhdr.discard_post;
			}

			uint16_t NE1;
			if (hdr_.encoding[espace].trajectory.compare("cartesian") == 0) {
				NE1 = hdr_.encoding[espace].encodedSpace.matrixSize.y;
			} else {
				if (hdr_.encoding[espace].encodingLimits.kspace_encoding_step_1.is_present()) {
					NE1 = hdr_.encoding[espace].encodingLimits.kspace_encoding_step_1->maximum - hdr_.encoding[espace].encodingLimits.kspace_encoding_step_1->minimum + 1;
				} else {
					NE1 = *m1->getObjectPtr()->datastats_[espace].kspace_encode_step_1.rbegin() - *m1->getObjectPtr()->datastats_[espace].kspace_encode_step_1.begin() + 1;
				}
			}

			uint16_t NE2;
			if (hdr_.encoding[espace].trajectory.compare("cartesian") == 0) {
				NE2 = hdr_.encoding[espace].encodedSpace.matrixSize.z;
			} else {
				if (hdr_.encoding[espace].encodingLimits.kspace_encoding_step_2.is_present()) {
					NE2 = hdr_.encoding[espace].encodingLimits.kspace_encoding_step_2->maximum - hdr_.encoding[espace].encodingLimits.kspace_encoding_step_2->minimum + 1;
				} else {
					NE2 = *m1->getObjectPtr()->datastats_[espace].kspace_encode_step_2.rbegin() - *m1->getObjectPtr()->datastats_[espace].kspace_encode_step_2.begin() + 1;
				}
			}

			uint16_t NCHA = acqhdr.active_channels;

			uint16_t NSLC;
			if (split_slices_) {
				NSLC = 1;
			} else {
				if (hdr_.encoding[espace].encodingLimits.slice.is_present()) {
					NSLC = hdr_.encoding[espace].encodingLimits.slice->maximum - hdr_.encoding[espace].encodingLimits.slice->minimum + 1;
				} else {
					NSLC = *m1->getObjectPtr()->datastats_[espace].slice.rbegin() - *m1->getObjectPtr()->datastats_[espace].slice.begin() + 1;
				}
			}

			uint16_t NN;
			switch (N_) {
			case PHASE:
				NN = *m1->getObjectPtr()->datastats_[espace].phase.rbegin() - *m1->getObjectPtr()->datastats_[espace].phase.begin() + 1;
				break;
			case CONTRAST:
				NN = *m1->getObjectPtr()->datastats_[espace].contrast.rbegin() - *m1->getObjectPtr()->datastats_[espace].contrast.begin() + 1;
				break;
			case REPETITION:
				NN = (*m1->getObjectPtr()->datastats_[espace].repetition.rbegin()) - (*m1->getObjectPtr()->datastats_[espace].repetition.begin()) + 1;
				break;
			case SET:
				NN = *m1->getObjectPtr()->datastats_[espace].set.rbegin() - *m1->getObjectPtr()->datastats_[espace].set.begin() + 1;
				break;
			case SEGMENT:
				NN = *m1->getObjectPtr()->datastats_[espace].segment.rbegin() - *m1->getObjectPtr()->datastats_[espace].segment.begin() + 1;
				break;
			case AVERAGE:
				NN = *m1->getObjectPtr()->datastats_[espace].average.rbegin() - *m1->getObjectPtr()->datastats_[espace].average.begin() + 1;
				break;
			default:
				NN = 1;
			}

			uint16_t NS;
			switch (S_) {
			case PHASE:
				NS = *m1->getObjectPtr()->datastats_[espace].phase.rbegin() - *m1->getObjectPtr()->datastats_[espace].phase.begin() + 1;
				break;
			case CONTRAST:
				NS = *m1->getObjectPtr()->datastats_[espace].contrast.rbegin() - *m1->getObjectPtr()->datastats_[espace].contrast.begin() + 1;
				break;
			case REPETITION:
				NS = *m1->getObjectPtr()->datastats_[espace].repetition.rbegin() - *m1->getObjectPtr()->datastats_[espace].repetition.begin() + 1;
				break;
			case SET:
				NS = *m1->getObjectPtr()->datastats_[espace].set.rbegin() - *m1->getObjectPtr()->datastats_[espace].set.begin() + 1;
				break;
			case SEGMENT:
				NS = *m1->getObjectPtr()->datastats_[espace].segment.rbegin() - *m1->getObjectPtr()->datastats_[espace].segment.begin() + 1;
				break;
			case AVERAGE:
				NS = *m1->getObjectPtr()->datastats_[espace].average.rbegin() - *m1->getObjectPtr()->datastats_[espace].average.begin() + 1;
				break;
			default:
				NS = 1;
			}

//			std::cout << "Data dimensions:" << std::endl;
//			std::cout << "   NRO:  " << NRO  << std::endl;
//			std::cout << "   NE1:  " << NE1  << std::endl;
//			std::cout << "   NE2:  " << NE2  << std::endl;
//			std::cout << "   NSLC: " << NSLC << std::endl;
//			std::cout << "   NCHA: " << NCHA << std::endl;
//			std::cout << "   NN:   " << NN   << std::endl;
//			std::cout << "   NS:   " << NS   << std::endl;

			//Allocate the array for the data
			recon_data_buffers[key]->getObjectPtr()->rbit_[espace].data_.data_.create(NRO, NE1, NE2, NCHA, NSLC, NN, NS);
			clear(&recon_data_buffers[key]->getObjectPtr()->rbit_[espace].data_.data_);

			//Allocate the array for the headers
			recon_data_buffers[key]->getObjectPtr()->rbit_[espace].data_.headers_.create(NE1, NE2, NSLC, NN, NS);

			//Allocate the array for the trajectories
			uint16_t TRAJDIM = acqhdr.trajectory_dimensions;
			if (TRAJDIM > 0)
			{
				recon_data_buffers[key]->getObjectPtr()->rbit_[espace].data_.trajectory_.create(TRAJDIM,NRO, NE1, NE2, NSLC, NN, NS);
				clear(&recon_data_buffers[key]->getObjectPtr()->rbit_[espace].data_.trajectory_);
			}
		}

		size_t slice_loc;
		if (split_slices_)
		{
			slice_loc = 0;
		}
		else
		{
			slice_loc = acqhdr.idx.slice;
		}

		//Stuff the data
		uint16_t npts_to_copy = acqhdr.number_of_samples - acqhdr.discard_pre - acqhdr.discard_post;
		long long offset;
		if (hdr_.encoding[espace].trajectory.compare("cartesian") == 0) {
			offset  = (long long) recon_data_buffers[key]->getObjectPtr()->rbit_[espace].data_.sampling_.sampling_limits_[0].center_ - (long long) acqhdr.center_sample;
		} else {
			//TODO what about EPI with asymmetric readouts?
			//TODO any other sort of trajectory?
			offset = 0;
		}
		long long roffset = (long long) recon_data_buffers[key]->getObjectPtr()->rbit_[espace].data_.data_.get_size(0) - npts_to_copy - offset;

		//std::cout << "DATA" << std::endl;
		//std::cout << "Num_samp: "<< acqhdr.number_of_samples << ", pre: " << acqhdr.discard_pre << ", post" << acqhdr.discard_post << std::endl;
		//std::cout << "Sampling limits: "
		//          << "  min: " << recon_data_buffers[key]->getObjectPtr()->rbit_[espace].data_.sampling_.sampling_limits_[0].min_
		//          << "  max: " << recon_data_buffers[key]->getObjectPtr()->rbit_[espace].data_.sampling_.sampling_limits_[0].max_
		//          << "  center: " << recon_data_buffers[key]->getObjectPtr()->rbit_[espace].data_.sampling_.sampling_limits_[0].center_
		//          << std::endl;
		//std::cout << "npts_to_copy = " << npts_to_copy  << std::endl;
		//std::cout << "offset = " << offset  << std::endl;
		//std::cout << "loffset = " << roffset << std::endl;

		if ((offset < 0) | (roffset < 0) )
		{
			throw std::runtime_error("Acquired reference data does not fit into the reference data buffer.\n");
		}

		std::complex<float> *dataptr;
		uint16_t NCHA = recon_data_buffers[key]->getObjectPtr()->rbit_[espace].data_.data_.get_size(3);
		for (uint16_t cha = 0; cha < NCHA; cha++)
		{
			dataptr = & recon_data_buffers[key]->getObjectPtr()->rbit_[espace].data_.data_(
					offset, acqhdr.idx.kspace_encode_step_1, acqhdr.idx.kspace_encode_step_2, cha, slice_loc, getN(acqhdr.idx),  getS(acqhdr.idx));
			memcpy(dataptr, &acqdata(acqhdr.discard_pre, cha), sizeof(std::complex<float>)*npts_to_copy);
		}

		//Stuff the header
		recon_data_buffers[key]->getObjectPtr()->rbit_[espace].data_.headers_(acqhdr.idx.kspace_encode_step_1,
				acqhdr.idx.kspace_encode_step_2, slice_loc, getN(acqhdr.idx),  getS(acqhdr.idx)) = acqhdr;

		//Stuff the trajectory
		if (acqhdr.trajectory_dimensions > 0) {
			float * trajptr;
			hoNDArray< float > & acqtraj = *it->traj_->getObjectPtr();
			trajptr = &recon_data_buffers[key]->getObjectPtr()->rbit_[espace].data_.trajectory_(0,
					offset, acqhdr.idx.kspace_encode_step_1, acqhdr.idx.kspace_encode_step_2, slice_loc, getN(acqhdr.idx),  getS(acqhdr.idx));
			memcpy(trajptr, & acqtraj(0,acqhdr.discard_pre), sizeof(float)*npts_to_copy*acqhdr.trajectory_dimensions);
		}

	}


	//Send all the ReconData messages
	//GADGET_DEBUG2("End of bucket reached, sending out %d ReconData buffers\n", recon_data_buffers.size());
	for(std::map<size_t, GadgetContainerMessage<IsmrmrdReconData>* >::iterator it = recon_data_buffers.begin(); it != recon_data_buffers.end(); it++)
	{
		//std::cout << "Sending: " << it->first << std::endl;
		if (it->second) {
			if (this->next()->putq(it->second) == -1) {
				it->second->release();
				throw std::runtime_error("Failed to pass bucket down the chain\n");
			}
		}
	}

	//Clear the recondata buffer map
	recon_data_buffers.clear();  // is this necessary?

	//We can release the incoming bucket now. This will release all of the data it contains.
	m1->release();

	return GADGET_OK;
}

int BucketToBufferGadget::close(unsigned long flags)
{

	int ret = Gadget::close(flags);
	GADGET_DEBUG1("BucketToBufferGadget::close\n");

	return ret;
}

size_t BucketToBufferGadget::getSlice(ISMRMRD::ISMRMRD_EncodingCounters idx)
{
	size_t index;

	if( split_slices_ ) {
		index = idx.slice;
	} else {
		index = 0;
	}

	return index;
}

size_t BucketToBufferGadget::getN(ISMRMRD::ISMRMRD_EncodingCounters idx)
{
	size_t index;

	if (N_ == AVERAGE) {
		index = idx.average;
	} else if (N_ == CONTRAST) {
		index = idx.contrast;
	} else if (N_ == PHASE) {
		index = idx.phase;
	} else if (N_ == REPETITION) {
		index = idx.repetition;
	} else if (N_ == SET) {
		index = idx.set;
	} else if (N_ == SEGMENT) {
		index = idx.segment;
	} else {
		index = 0;
	}

	return index;
}

size_t BucketToBufferGadget::getS(ISMRMRD::ISMRMRD_EncodingCounters idx)
{
	size_t index;

	if (S_ == AVERAGE) {
		index = idx.average;
	} else if (S_ == CONTRAST) {
		index = idx.contrast;
	} else if (S_ == PHASE) {
		index = idx.phase;
	} else if (S_ == REPETITION) {
		index = idx.repetition;
	} else if (S_ == SET) {
		index = idx.set;
	} else if (S_ == SEGMENT) {
		index = idx.segment;
	} else {
		index = 0;
	}

	return index;
}

size_t BucketToBufferGadget::getKey(ISMRMRD::ISMRMRD_EncodingCounters idx)
{
	//[RO, E1, E2, CHA, SLC, PHS, CON, REP, SET, SEG, AVE]
	   //[SLC, PHS, CON, REP, SET, SEG, AVE]
	      //        collapse acros two of them (N and S)

	size_t slice, phase, contrast, repetition, set, segment, average;

	if (split_slices_) {
		slice = idx.slice;
	} else {
		slice = 0;
	}

	if ((N_ == PHASE) || (S_ == PHASE)) {
		phase = 0;
	} else {
		phase = idx.phase;
	}

	if ((N_ == CONTRAST) || (S_ == CONTRAST)) {
		contrast = 0;
	} else {
		contrast = idx.contrast;
	}

	if ((N_ == REPETITION) || (S_ == REPETITION)) {
		repetition = 0;
	} else {
		repetition = idx.repetition;
	}

	if ((N_ == SET) || (S_ == SET)) {
		set = 0;
	} else {
		set = idx.set;
	}

	if ((N_ == SEGMENT) || (S_ == SEGMENT) || ignore_segment_) {
		segment = 0;
	} else {
		segment = idx.segment;
	}

	if ((S_ == AVERAGE) || (N_ == AVERAGE)) {
		average = 0;
	} else {
		average = idx.average;
	}

	size_t key = 0;
	key += slice      * 0x1;
	key += phase      * 0x100;
	key += contrast   * 0x10000;
	key += repetition * 0x1000000;
	key += set        * 0x100000000;
	key += segment    * 0x10000000000;
	key += average    * 0x1000000000000;

	return key;
}
=======
    size_t key;
    std::map<size_t, GadgetContainerMessage<IsmrmrdReconData>* > recon_data_buffers;

    //GDEBUG("BucketToBufferGadget::process\n");

    //Some information about the bucket
    //GDEBUG_STREAM("The Reference part: " << m1->getObjectPtr()->refstats_.size() << std::endl);
    //GDEBUG_STREAM("   nslices: " << m1->getObjectPtr()->refstats_[0].slice.size() << std::endl);
    //for (int e=0; e<m1->getObjectPtr()->refstats_.size() ; e++) {
    //    for (std::set<uint16_t>::iterator it = m1->getObjectPtr()->refstats_[e].kspace_encode_step_1.begin();
    //         it != m1->getObjectPtr()->refstats_[e].kspace_encode_step_1.end(); ++it) {
    //        GDEBUG_STREAM("   K1: " <<  *it << std::endl);
    //    }
    //}
    //GDEBUG_STREAM("The data part: " << m1->getObjectPtr()->datastats_.size() << std::endl);
    //GDEBUG_STREAM("   nslices: " << m1->getObjectPtr()->datastats_[0].slice.size() << std::endl);
    //for (int e=0; e<m1->getObjectPtr()->datastats_.size() ; e++) {
    //    for (std::set<uint16_t>::iterator it = m1->getObjectPtr()->datastats_[e].kspace_encode_step_1.begin();
    //         it != m1->getObjectPtr()->datastats_[e].kspace_encode_step_1.end(); ++it) {
    //        GDEBUG_STREAM("   K1: " <<  *it << std::endl);
    //    }
    //}

    //Iterate over the reference data of the bucket
    for(std::vector<IsmrmrdAcquisitionData>::iterator it = m1->getObjectPtr()->ref_.begin();
        it != m1->getObjectPtr()->ref_.end(); ++it)
      {
        //Get a reference to the header for this acquisition
        ISMRMRD::AcquisitionHeader & acqhdr = *it->head_->getObjectPtr();

        //Generate the key to the corresponding ReconData buffer
        key = getKey(acqhdr.idx);

        //The storage is based on the encoding space
        uint16_t espace = acqhdr.encoding_space_ref;

        //GDEBUG_STREAM("espace: " << acqhdr.encoding_space_ref << std::endl);
        //GDEBUG_STREAM("slice: " << acqhdr.idx.slice << std::endl);
        //GDEBUG_STREAM("rep: " << acqhdr.idx.repetition << std::endl);
        //GDEBUG_STREAM("k1: " << acqhdr.idx.kspace_encode_step_1 << std::endl);
        //GDEBUG_STREAM("k2: " << acqhdr.idx.kspace_encode_step_2 << std::endl);
        //GDEBUG_STREAM("seg: " << acqhdr.idx.segment << std::endl);
        //GDEBUG_STREAM("key: " << key << std::endl);

        //Get some references to simplify the notation
        //the reconstruction bit corresponding to this ReconDataBuffer and encoding space
        IsmrmrdReconBit & rbit = getRBit(recon_data_buffers, key, espace);
        //and the corresponding data buffer for the reference data
        IsmrmrdDataBuffered & dataBuffer = rbit.ref_;
        //this encoding space's xml header info
        ISMRMRD::Encoding & encoding = hdr_.encoding[espace];
        //this bucket's reference stats
        IsmrmrdAcquisitionBucketStats & stats = m1->getObjectPtr()->refstats_[espace];

        //Fill the sampling description for this data buffer
        fillSamplingDescription(dataBuffer.sampling_, encoding, stats);

        //Make sure that the data storage for this data buffer has been allocated
        //TODO should this check the limits, or should that be done in the stuff function?
        allocateDataArrays(dataBuffer, acqhdr, encoding, stats);

        // Stuff the data, header and trajectory into this data buffer
        stuff(it, dataBuffer, encoding);
      }


    //Iterate over the imaging data of the bucket
    // this is exactly the same code as for the reference data except for
    // the chunk of the data buffer.
    for(std::vector<IsmrmrdAcquisitionData>::iterator it = m1->getObjectPtr()->data_.begin();
        it != m1->getObjectPtr()->data_.end(); ++it)
      {
        //Get a reference to the header for this acquisition
        ISMRMRD::AcquisitionHeader & acqhdr = *it->head_->getObjectPtr();

        //Generate the key to the corresponding ReconData buffer
        key = getKey(acqhdr.idx);

        //The storage is based on the encoding space
        uint16_t espace = acqhdr.encoding_space_ref;

        //GDEBUG_STREAM("espace: " << acqhdr.encoding_space_ref << std::endl);
        //GDEBUG_STREAM("slice: " << acqhdr.idx.slice << std::endl);
        //GDEBUG_STREAM("rep: " << acqhdr.idx.repetition << std::endl);
        //GDEBUG_STREAM("k1: " << acqhdr.idx.kspace_encode_step_1 << std::endl);
        //GDEBUG_STREAM("k2: " << acqhdr.idx.kspace_encode_step_2 << std::endl);
        //GDEBUG_STREAM("seg: " << acqhdr.idx.segment << std::endl);
        //GDEBUG_STREAM("key: " << key << std::endl);

        //Get some references to simplify the notation
        //the reconstruction bit corresponding to this ReconDataBuffer and encoding space
        IsmrmrdReconBit & rbit = getRBit(recon_data_buffers, key, espace);
        //and the corresponding data buffer for the imaging data
        IsmrmrdDataBuffered & dataBuffer = rbit.data_;
        //this encoding space's xml header info
        ISMRMRD::Encoding & encoding = hdr_.encoding[espace];
        //this bucket's imaging data stats
        IsmrmrdAcquisitionBucketStats & stats = m1->getObjectPtr()->datastats_[espace];

        //Fill the sampling description for this data buffer
        fillSamplingDescription(dataBuffer.sampling_, encoding, stats);

        //Make sure that the data storage for this data buffer has been allocated
        //TODO should this check the limits, or should that be done in the stuff function?
        allocateDataArrays(dataBuffer, acqhdr, encoding, stats);

        // Stuff the data, header and trajectory into this data buffer
        stuff(it, dataBuffer, encoding);
      }


    //Send all the ReconData messages
    GDEBUG("End of bucket reached, sending out %d ReconData buffers\n", recon_data_buffers.size());
    for(std::map<size_t, GadgetContainerMessage<IsmrmrdReconData>* >::iterator it = recon_data_buffers.begin(); it != recon_data_buffers.end(); it++)
      {
        //GDEBUG_STREAM("Sending: " << it->first << std::endl);
        if (it->second) {
            if (this->next()->putq(it->second) == -1) {
                it->second->release();
                throw std::runtime_error("Failed to pass bucket down the chain\n");
            }
        }
      }

    //Clear the recondata buffer map
    recon_data_buffers.clear();  // is this necessary?

    //We can release the incoming bucket now. This will release all of the data it contains.
    m1->release();

    return GADGET_OK;
  }

  int BucketToBufferGadget::close(unsigned long flags)
  {

    int ret = Gadget::close(flags);
    GDEBUG("BucketToBufferGadget::close\n");

    return ret;
  }

  size_t BucketToBufferGadget::getSlice(ISMRMRD::ISMRMRD_EncodingCounters idx)
  {
    size_t index;

    if( split_slices_ ) {
        index = idx.slice;
    } else {
        index = 0;
    }

    return index;
  }

  size_t BucketToBufferGadget::getN(ISMRMRD::ISMRMRD_EncodingCounters idx)
  {
    size_t index;

    if (N_ == AVERAGE) {
        index = idx.average;
    } else if (N_ == CONTRAST) {
        index = idx.contrast;
    } else if (N_ == PHASE) {
        index = idx.phase;
    } else if (N_ == REPETITION) {
        index = idx.repetition;
    } else if (N_ == SET) {
        index = idx.set;
    } else if (N_ == SEGMENT) {
        index = idx.segment;
    } else {
        index = 0;
    }

    return index;
  }

  size_t BucketToBufferGadget::getS(ISMRMRD::ISMRMRD_EncodingCounters idx)
  {
    size_t index;

    if (S_ == AVERAGE) {
        index = idx.average;
    } else if (S_ == CONTRAST) {
        index = idx.contrast;
    } else if (S_ == PHASE) {
        index = idx.phase;
    } else if (S_ == REPETITION) {
        index = idx.repetition;
    } else if (S_ == SET) {
        index = idx.set;
    } else if (S_ == SEGMENT) {
        index = idx.segment;
    } else {
        index = 0;
    }

    return index;
  }

  size_t BucketToBufferGadget::getKey(ISMRMRD::ISMRMRD_EncodingCounters idx)
  {
    //[RO, E1, E2, CHA, SLC, PHS, CON, REP, SET, SEG, AVE]
    //[SLC, PHS, CON, REP, SET, SEG, AVE]
    //collapse across two of them (N and S)

    size_t slice, phase, contrast, repetition, set, segment, average;

    if (split_slices_) {
        slice = idx.slice;
    } else {
        slice = 0;
    }

    if ((N_ == PHASE) || (S_ == PHASE)) {
        phase = 0;
    } else {
        phase = idx.phase;
    }

    if ((N_ == CONTRAST) || (S_ == CONTRAST)) {
        contrast = 0;
    } else {
        contrast = idx.contrast;
    }

    if ((N_ == REPETITION) || (S_ == REPETITION)) {
        repetition = 0;
    } else {
        repetition = idx.repetition;
    }

    if ((N_ == SET) || (S_ == SET)) {
        set = 0;
    } else {
        set = idx.set;
    }

    if ((N_ == SEGMENT) || (S_ == SEGMENT) || ignore_segment_) {
        segment = 0;
    } else {
        segment = idx.segment;
    }

    if ((S_ == AVERAGE) || (N_ == AVERAGE)) {
        average = 0;
    } else {
        average = idx.average;
    }

    size_t key = 0;
    key += slice      * 0x1;
    key += phase      * 0x100;
    key += contrast   * 0x10000;
    key += repetition * 0x1000000;
    key += set        * 0x100000000;
    key += segment    * 0x10000000000;
    key += average    * 0x1000000000000;

    return key;
  }

  IsmrmrdReconBit & BucketToBufferGadget::getRBit(std::map<size_t, GadgetContainerMessage<IsmrmrdReconData>* > & recon_data_buffers, size_t key, uint16_t espace)
  {
    //Look up the corresponding ReconData buffer
    if (recon_data_buffers.find(key) == recon_data_buffers.end())
      {
        //ReconData buffer does not exist, create it
        recon_data_buffers[key] = new GadgetContainerMessage<IsmrmrdReconData>;
      }

    //Look up the DataBuffered entry corresponding to this encoding space
    // create if needed and set the fields of view and matrix size
    if ( recon_data_buffers[key]->getObjectPtr()->rbit_.size() < (espace+1) )
      {
        recon_data_buffers[key]->getObjectPtr()->rbit_.resize(espace+1);
      }

    return recon_data_buffers[key]->getObjectPtr()->rbit_[espace];

  }

  void BucketToBufferGadget::allocateDataArrays(IsmrmrdDataBuffered & dataBuffer, ISMRMRD::AcquisitionHeader & acqhdr, ISMRMRD::Encoding encoding, IsmrmrdAcquisitionBucketStats & stats)
  {
    if (dataBuffer.data_.get_number_of_elements() == 0)
      {
        //Allocate the reference data array
        //7D,  fixed order [RO, E1, E2, CHA, SLC, N, S]
        //11D, fixed order [RO, E1, E2, CHA, SLC, PHS, CON, REP, SET, SEG, AVE]
        uint16_t NRO;
        if (encoding.trajectory.compare("cartesian") == 0) {
            NRO = encoding.reconSpace.matrixSize.x;
        } else {
            NRO = acqhdr.number_of_samples - acqhdr.discard_pre - acqhdr.discard_post;
        }

        uint16_t NE1;
        if (encoding.trajectory.compare("cartesian") == 0) {
            NE1 = encoding.encodedSpace.matrixSize.y;
        } else {
            if (encoding.encodingLimits.kspace_encoding_step_1.is_present()) {
                NE1 = encoding.encodingLimits.kspace_encoding_step_1->maximum - encoding.encodingLimits.kspace_encoding_step_1->minimum + 1;
            } else {
                NE1 = *stats.kspace_encode_step_1.rbegin() - *stats.kspace_encode_step_1.begin() + 1;
            }
        }

        uint16_t NE2;
        if (encoding.trajectory.compare("cartesian") == 0) {
            NE2 = encoding.encodedSpace.matrixSize.z;
        } else {
            if (encoding.encodingLimits.kspace_encoding_step_2.is_present()) {
                NE2 = encoding.encodingLimits.kspace_encoding_step_2->maximum - encoding.encodingLimits.kspace_encoding_step_2->minimum + 1;
            } else {
                NE2 = *stats.kspace_encode_step_2.rbegin() - *stats.kspace_encode_step_2.begin() + 1;
            }
        }

        uint16_t NCHA = acqhdr.active_channels;

        uint16_t NSLC;
        if (split_slices_) {
            NSLC = 1;
        } else {
            if (encoding.encodingLimits.slice.is_present()) {
                NSLC = encoding.encodingLimits.slice->maximum - encoding.encodingLimits.slice->minimum + 1;
            } else {
                NSLC = *stats.slice.rbegin() - *stats.slice.begin() + 1;
            }
        }

        uint16_t NN;
        switch (N_) {
        case PHASE:
          NN = *stats.phase.rbegin() - *stats.phase.begin() + 1;
          break;
        case CONTRAST:
          NN = *stats.contrast.rbegin() - *stats.contrast.begin() + 1;
          break;
        case REPETITION:
          NN = *stats.repetition.rbegin() - *stats.repetition.begin() + 1;
          break;
        case SET:
          NN = *stats.set.rbegin() - *stats.set.begin() + 1;
          break;
        case SEGMENT:
          NN = *stats.segment.rbegin() - *stats.segment.begin() + 1;
          break;
        case AVERAGE:
          NN = *stats.average.rbegin() - *stats.average.begin() + 1;
          break;
        case SLICE:
          NN =  *stats.slice.rbegin() - *stats.slice.begin() + 1;
          break;
        default:
          NN = 1;
        }

        uint16_t NS;
        switch (S_) {
        case PHASE:
          NS = *stats.phase.rbegin() - *stats.phase.begin() + 1;
          break;
        case CONTRAST:
          NS = *stats.contrast.rbegin() - *stats.contrast.begin() + 1;
          break;
        case REPETITION:
          NS = *stats.repetition.rbegin() - *stats.repetition.begin() + 1;
          break;
        case SET:
          NS = *stats.set.rbegin() - *stats.set.begin() + 1;
          break;
        case SEGMENT:
          NS = *stats.segment.rbegin() - *stats.segment.begin() + 1;
          break;
        case AVERAGE:
          NS = *stats.average.rbegin() - *stats.average.begin() + 1;
          break;
        case SLICE:
          NS =  *stats.slice.rbegin() - *stats.slice.begin() + 1;
          break;
        default:
          NS = 1;
        }

        //GDEBUG_STREAM("Data dimensions:" << std::endl);
        //GDEBUG_STREAM("   NRO:  " << NRO  << std::endl);
        //GDEBUG_STREAM("   NE1:  " << NE1  << std::endl);
        //GDEBUG_STREAM("   NE2:  " << NE2  << std::endl);
        //GDEBUG_STREAM("   NSLC: " << NSLC << std::endl);
        //GDEBUG_STREAM("   NCHA: " << NCHA << std::endl);
        //GDEBUG_STREAM("   NN:   " << NN   << std::endl);
        //GDEBUG_STREAM("   NS:   " << NS   << std::endl);

        //Allocate the array for the data
        dataBuffer.data_.create(NRO, NE1, NE2, NCHA, NSLC, NN, NS);
        clear(&dataBuffer.data_);

        //Allocate the array for the headers
        dataBuffer.headers_.create(NE1, NE2, NSLC, NN, NS);

        //Allocate the array for the trajectories
        uint16_t TRAJDIM = acqhdr.trajectory_dimensions;
        if (TRAJDIM > 0)
          {
            dataBuffer.trajectory_.create(TRAJDIM, NRO, NE1, NE2, NSLC, NN, NS);
            clear(&dataBuffer.trajectory_);
          }

        //boost::shared_ptr< std::vector<size_t> > dims =  dataBuffer.data_.get_dimensions();
        //GDEBUG_STREAM("NDArray dims: ");
        //for( std::vector<size_t>::const_iterator i = dims->begin(); i != dims->end(); ++i) {
        //    GDEBUG_STREAM(*i << ' ');
        //}
        //GDEBUG_STREAM(std::endl);
      }

  }

  void BucketToBufferGadget::fillSamplingDescription(SamplingDescription & sampling, ISMRMRD::Encoding & encoding, IsmrmrdAcquisitionBucketStats & stats)
  {
    // For cartesian trajectories, assume that any oversampling has been removed.
    if (encoding.trajectory.compare("cartesian") == 0) {
        sampling.encoded_FOV_[0] = encoding.reconSpace.fieldOfView_mm.x;
        sampling.encoded_matrix_[0] = encoding.reconSpace.matrixSize.x;
    } else {
        sampling.encoded_FOV_[0] = encoding.encodedSpace.fieldOfView_mm.x;
        sampling.encoded_matrix_[0] = encoding.encodedSpace.matrixSize.x;
    }

    sampling.encoded_FOV_[1] = encoding.encodedSpace.fieldOfView_mm.y;
    sampling.encoded_FOV_[2] = encoding.encodedSpace.fieldOfView_mm.z;

    sampling.encoded_matrix_[1] = encoding.encodedSpace.matrixSize.y;
    sampling.encoded_matrix_[2] = encoding.encodedSpace.matrixSize.z;

    sampling.recon_FOV_[0] = encoding.reconSpace.fieldOfView_mm.x;
    sampling.recon_FOV_[1] = encoding.reconSpace.fieldOfView_mm.y;
    sampling.recon_FOV_[2] = encoding.reconSpace.fieldOfView_mm.z;

    sampling.recon_matrix_[0] = encoding.reconSpace.matrixSize.x;
    sampling.recon_matrix_[1] = encoding.reconSpace.matrixSize.y;
    sampling.recon_matrix_[2] = encoding.reconSpace.matrixSize.z;

    // For cartesian trajectories, assume that any oversampling has been removed.
    if (encoding.trajectory.compare("cartesian") == 0) {
        sampling.sampling_limits_[0].min_ = 0;
        sampling.sampling_limits_[0].max_ = encoding.reconSpace.matrixSize.x - 1;
        sampling.sampling_limits_[0].center_ = encoding.reconSpace.matrixSize.x / 2;
    } else {
        sampling.sampling_limits_[0].min_ = 0;
        sampling.sampling_limits_[0].max_ = encoding.encodedSpace.matrixSize.x - 1;
        sampling.sampling_limits_[0].center_ = encoding.encodedSpace.matrixSize.x / 2;
    }

    sampling.sampling_limits_[1].min_ =
        encoding.encodingLimits.kspace_encoding_step_1->minimum;
    sampling.sampling_limits_[1].max_ =
        encoding.encodingLimits.kspace_encoding_step_1->maximum;
    sampling.sampling_limits_[1].center_ =
        encoding.encodingLimits.kspace_encoding_step_1->center;

    sampling.sampling_limits_[2].min_ =
        encoding.encodingLimits.kspace_encoding_step_2->minimum;
    sampling.sampling_limits_[2].max_ =
        encoding.encodingLimits.kspace_encoding_step_2->maximum;
    sampling.sampling_limits_[2].center_ =
        encoding.encodingLimits.kspace_encoding_step_2->center;
  }

  void BucketToBufferGadget::stuff(std::vector<IsmrmrdAcquisitionData>::iterator it, IsmrmrdDataBuffered & dataBuffer, ISMRMRD::Encoding encoding)
  {

    // The acquisition header and data
    ISMRMRD::AcquisitionHeader & acqhdr = *it->head_->getObjectPtr();
    hoNDArray< std::complex<float> > & acqdata = *it->data_->getObjectPtr();
    // we make one for the trajectory down below if we need it

    size_t slice_loc;
    if (split_slices_)
      {
        slice_loc = 0;
      }
    else
      {
        slice_loc = acqhdr.idx.slice;
      }

    //Stuff the data
    uint16_t npts_to_copy = acqhdr.number_of_samples - acqhdr.discard_pre - acqhdr.discard_post;
    long long offset;
    if (encoding.trajectory.compare("cartesian") == 0) {
        offset  = (long long) dataBuffer.sampling_.sampling_limits_[0].center_ - (long long) acqhdr.center_sample;
    } else {
        //TODO what about EPI with asymmetric readouts?
        //TODO any other sort of trajectory?
        offset = 0;
    }
    long long roffset = (long long) dataBuffer.data_.get_size(0) - npts_to_copy - offset;

    //GDEBUG_STREAM("Num_samp: "<< acqhdr.number_of_samples << ", pre: " << acqhdr.discard_pre << ", post" << acqhdr.discard_post << std::endl);
    //std::cout << "Sampling limits: "
    //    << "  min: " << dataBuffer.sampling_.sampling_limits_[0].min_
    //    << "  max: " << dataBuffer.sampling_.sampling_limits_[0].max_
    //    << "  center: " << dataBuffer.sampling_.sampling_limits_[0].center_
    //    << std::endl;
    //GDEBUG_STREAM("npts_to_copy = " << npts_to_copy  << std::endl);
    //GDEBUG_STREAM("offset = " << offset  << std::endl);
    //GDEBUG_STREAM("loffset = " << roffset << std::endl);

    if ((offset < 0) | (roffset < 0) )
      {
        throw std::runtime_error("Acquired reference data does not fit into the reference data buffer.\n");
      }

    std::complex<float> *dataptr;
    uint16_t NCHA = dataBuffer.data_.get_size(3);
    for (uint16_t cha = 0; cha < NCHA; cha++)
      {
        dataptr = & dataBuffer.data_(
            offset, acqhdr.idx.kspace_encode_step_1, acqhdr.idx.kspace_encode_step_2, cha, slice_loc, getN(acqhdr.idx),  getS(acqhdr.idx));


        memcpy(dataptr, &acqdata(acqhdr.discard_pre, cha), sizeof(std::complex<float>)*npts_to_copy);
      }

    //Stuff the header
    dataBuffer.headers_(acqhdr.idx.kspace_encode_step_1,
        acqhdr.idx.kspace_encode_step_2, slice_loc, getN(acqhdr.idx),  getS(acqhdr.idx)) = acqhdr;

    //Stuff the trajectory
    if (acqhdr.trajectory_dimensions > 0) {
        hoNDArray< float > & acqtraj = *it->traj_->getObjectPtr();  // TODO do we need to check this?

        float * trajptr;
        trajptr = &dataBuffer.trajectory_(0,
            offset, acqhdr.idx.kspace_encode_step_1, acqhdr.idx.kspace_encode_step_2, slice_loc, getN(acqhdr.idx),  getS(acqhdr.idx));
        memcpy(trajptr, & acqtraj(0,acqhdr.discard_pre ), sizeof(float)*npts_to_copy*acqhdr.trajectory_dimensions);

    }
  }
>>>>>>> a8f2f1ca

  GADGET_FACTORY_DECLARE(BucketToBufferGadget)

}<|MERGE_RESOLUTION|>--- conflicted
+++ resolved
@@ -5,84 +5,15 @@
 #include "hoNDArray_reductions.h"
 namespace Gadgetron{
 
-<<<<<<< HEAD
-BucketToBufferGadget::~BucketToBufferGadget()
-{
-	//The buckets array should be empty but just in case, let's make sure all the stuff is released.
-}
-=======
   BucketToBufferGadget::~BucketToBufferGadget()
   {
     //The buckets array should be empty but just in case, let's make sure all the stuff is released.
   }
->>>>>>> a8f2f1ca
 
   int BucketToBufferGadget
   ::process_config(ACE_Message_Block* mb)
   {
 
-<<<<<<< HEAD
-	std::string N_dimension = *this->get_string_value("N_dimension");
-	std::string S_dimension = *this->get_string_value("S_dimension");
-
-	if (N_dimension.size() == 0) {
-		N_ = NONE;
-	} else if (N_dimension.compare("average") == 0) {
-		N_ = AVERAGE;
-	} else if (N_dimension.compare("contrast") == 0) {
-		N_ = CONTRAST;
-	} else if (N_dimension.compare("phase") == 0) {
-		N_ = PHASE;
-	} else if (N_dimension.compare("repetition") == 0) {
-		N_ = REPETITION;
-	} else if (N_dimension.compare("set") == 0) {
-		N_ = SET;
-	} else if (N_dimension.compare("segment") == 0) {
-		N_ = SEGMENT;
-	} else if (N_dimension.compare("slice") == 0){
-		N_ = SLICE;
-	} else {
-		GADGET_DEBUG2("WARNING: Unknown N dimension (%s), N set to NONE", N_dimension.c_str());
-		N_ = NONE;
-	}
-
-	GADGET_DEBUG2("N DIMENSION IS: %s (%d)\n", N_dimension.c_str(), N_);
-
-	if (S_dimension.size() == 0) {
-		S_ = NONE;
-	} else if (S_dimension.compare("average") == 0) {
-		S_ = AVERAGE;
-	} else if (S_dimension.compare("contrast") == 0) {
-		S_ = CONTRAST;
-	} else if (S_dimension.compare("phase") == 0) {
-		S_ = PHASE;
-	} else if (S_dimension.compare("repetition") == 0) {
-		S_ = REPETITION;
-	} else if (S_dimension.compare("set") == 0) {
-		S_ = SET;
-	} else if (S_dimension.compare("segment") == 0) {
-		S_ = SEGMENT;
-	} else if (N_dimension.compare("slice") == 0){
-		S_ = SLICE;
-	} else {
-		GADGET_DEBUG2("WARNING: Unknown sort dimension (%s), sorting set to NONE\n", S_dimension.c_str());
-		S_ = NONE;
-	}
-
-	GADGET_DEBUG2("S DIMENSION IS: %s (%d)\n", S_dimension.c_str(), S_);
-
-	split_slices_  = this->get_bool_value("split_slices");
-	GADGET_DEBUG2("SPLIT SLICES IS: %b\n", split_slices_);
-
-	ignore_segment_  = this->get_bool_value("ignore_segment");
-	GADGET_DEBUG2("IGNORE SEGMENT IS: %b\n", ignore_segment_);
-
-	// keep a copy of the deserialized ismrmrd xml header for runtime
-	ISMRMRD::deserialize(mb->rd_ptr(), hdr_);
-
-	return GADGET_OK;
-}
-=======
     std::string N_dimension = *this->get_string_value("N_dimension");
     std::string S_dimension = *this->get_string_value("S_dimension");
 
@@ -143,737 +74,11 @@
 
     return GADGET_OK;
   }
->>>>>>> a8f2f1ca
 
   int BucketToBufferGadget
   ::process(GadgetContainerMessage<IsmrmrdAcquisitionBucket>* m1)
   {
 
-<<<<<<< HEAD
-	size_t key;
-	std::map<size_t, GadgetContainerMessage<IsmrmrdReconData>* > recon_data_buffers;
-
-	//GADGET_DEBUG1("BucketToBufferGadget::process\n");
-
-	//Some information about the bucket
-	//std::cout << "The Reference part: " << m1->getObjectPtr()->refstats_.size() << std::endl;
-	//std::cout << "   nslices: " << m1->getObjectPtr()->refstats_[0].slice.size() << std::endl;
-	//for (int e=0; e<m1->getObjectPtr()->refstats_.size() ; e++) {
-	//    for (std::set<uint16_t>::iterator it = m1->getObjectPtr()->refstats_[e].kspace_encode_step_1.begin();
-	//         it != m1->getObjectPtr()->refstats_[e].kspace_encode_step_1.end(); ++it) {
-	//        std::cout << "   K1: " <<  *it << std::endl;
-	//    }
-	//}
-	//std::cout << "The data part: " << m1->getObjectPtr()->datastats_.size() << std::endl;
-	//std::cout << "   nslices: " << m1->getObjectPtr()->datastats_[0].slice.size() << std::endl;
-	//for (int e=0; e<m1->getObjectPtr()->datastats_.size() ; e++) {
-	//    for (std::set<uint16_t>::iterator it = m1->getObjectPtr()->datastats_[e].kspace_encode_step_1.begin();
-	//         it != m1->getObjectPtr()->datastats_[e].kspace_encode_step_1.end(); ++it) {
-	//        std::cout << "   K1: " <<  *it << std::endl;
-	//    }
-	//}
-
-	//Iterate over the reference data of the bucket
-	for(std::vector<IsmrmrdAcquisitionData>::iterator it = m1->getObjectPtr()->ref_.begin();
-			it != m1->getObjectPtr()->ref_.end(); ++it)
-	{
-		ISMRMRD::AcquisitionHeader & acqhdr = *it->head_->getObjectPtr();
-		hoNDArray< std::complex<float> > & acqdata = *it->data_->getObjectPtr();
-
-		uint16_t espace = acqhdr.encoding_space_ref;
-
-		//Generate the key to the corresponding ReconData buffer
-		key = getKey(acqhdr.idx);
-
-		//std::cout << "espace: " << acqhdr.encoding_space_ref << std::endl;
-		//std::cout << "slice: " << acqhdr.idx.slice << std::endl;
-		//std::cout << "rep: " << acqhdr.idx.repetition << std::endl;
-		//std::cout << "k1: " << acqhdr.idx.kspace_encode_step_1 << std::endl;
-		//std::cout << "k2: " << acqhdr.idx.kspace_encode_step_2 << std::endl;
-		//std::cout << "seg: " << acqhdr.idx.segment << std::endl;
-		//std::cout << "key: " << key << std::endl;
-
-		//Look up the corresponding ReconData buffer
-		if (recon_data_buffers.find(key) == recon_data_buffers.end())
-		{
-			//ReconData buffer does not exist, create it
-			recon_data_buffers[key] = new GadgetContainerMessage<IsmrmrdReconData>;
-		}
-
-		//Look up the DataBuffered entry corresponding to this encoding space
-		// create if needed and set the fields of view and matrix size
-		//std::cout << "RBIT " << recon_data_buffers[key]->getObjectPtr()->rbit_.size() << std::endl;
-		if ( recon_data_buffers[key]->getObjectPtr()->rbit_.size() < (espace+1) )
-		{
-			recon_data_buffers[key]->getObjectPtr()->rbit_.resize(espace+1);
-		}
-
-		// For cartesian trajectories, assume that any oversampling has been removed.
-		if (hdr_.encoding[espace].trajectory.compare("cartesian") == 0) {
-			recon_data_buffers[key]->getObjectPtr()->rbit_[espace].data_.sampling_.encoded_FOV_[0] = hdr_.encoding[espace].reconSpace.fieldOfView_mm.x;
-			recon_data_buffers[key]->getObjectPtr()->rbit_[espace].data_.sampling_.encoded_matrix_[0] = hdr_.encoding[espace].reconSpace.matrixSize.x;
-		} else {
-			recon_data_buffers[key]->getObjectPtr()->rbit_[espace].data_.sampling_.encoded_FOV_[0] = hdr_.encoding[espace].encodedSpace.fieldOfView_mm.x;
-			recon_data_buffers[key]->getObjectPtr()->rbit_[espace].data_.sampling_.encoded_matrix_[0] = hdr_.encoding[espace].encodedSpace.matrixSize.x;
-		}
-
-		recon_data_buffers[key]->getObjectPtr()->rbit_[espace].ref_.sampling_.encoded_FOV_[1] = hdr_.encoding[espace].encodedSpace.fieldOfView_mm.y;
-		recon_data_buffers[key]->getObjectPtr()->rbit_[espace].ref_.sampling_.encoded_FOV_[2] = hdr_.encoding[espace].encodedSpace.fieldOfView_mm.z;
-
-		recon_data_buffers[key]->getObjectPtr()->rbit_[espace].ref_.sampling_.encoded_matrix_[1] = hdr_.encoding[espace].encodedSpace.matrixSize.y;
-		recon_data_buffers[key]->getObjectPtr()->rbit_[espace].ref_.sampling_.encoded_matrix_[2] = hdr_.encoding[espace].encodedSpace.matrixSize.z;
-
-		recon_data_buffers[key]->getObjectPtr()->rbit_[espace].ref_.sampling_.recon_FOV_[0] = hdr_.encoding[espace].reconSpace.fieldOfView_mm.x;
-		recon_data_buffers[key]->getObjectPtr()->rbit_[espace].ref_.sampling_.recon_FOV_[1] = hdr_.encoding[espace].reconSpace.fieldOfView_mm.y;
-		recon_data_buffers[key]->getObjectPtr()->rbit_[espace].ref_.sampling_.recon_FOV_[2] = hdr_.encoding[espace].reconSpace.fieldOfView_mm.z;
-
-		recon_data_buffers[key]->getObjectPtr()->rbit_[espace].ref_.sampling_.recon_matrix_[0] = hdr_.encoding[espace].reconSpace.matrixSize.x;
-		recon_data_buffers[key]->getObjectPtr()->rbit_[espace].ref_.sampling_.recon_matrix_[1] = hdr_.encoding[espace].reconSpace.matrixSize.y;
-		recon_data_buffers[key]->getObjectPtr()->rbit_[espace].ref_.sampling_.recon_matrix_[2] = hdr_.encoding[espace].reconSpace.matrixSize.z;
-
-		// For cartesian trajectories, assume that any oversampling has been removed.
-		if (hdr_.encoding[espace].trajectory.compare("cartesian") == 0) {
-			recon_data_buffers[key]->getObjectPtr()->rbit_[espace].data_.sampling_.sampling_limits_[0].min_ = 0;
-			recon_data_buffers[key]->getObjectPtr()->rbit_[espace].data_.sampling_.sampling_limits_[0].max_ = hdr_.encoding[espace].reconSpace.matrixSize.x - 1;
-			recon_data_buffers[key]->getObjectPtr()->rbit_[espace].data_.sampling_.sampling_limits_[0].center_ = hdr_.encoding[espace].reconSpace.matrixSize.x / 2;
-		} else {
-			recon_data_buffers[key]->getObjectPtr()->rbit_[espace].data_.sampling_.sampling_limits_[0].min_ = 0;
-			recon_data_buffers[key]->getObjectPtr()->rbit_[espace].data_.sampling_.sampling_limits_[0].max_ = hdr_.encoding[espace].encodedSpace.matrixSize.x - 1;
-			recon_data_buffers[key]->getObjectPtr()->rbit_[espace].data_.sampling_.sampling_limits_[0].center_ = hdr_.encoding[espace].encodedSpace.matrixSize.x / 2;
-		}
-
-		recon_data_buffers[key]->getObjectPtr()->rbit_[espace].ref_.sampling_.sampling_limits_[1].min_ =
-				hdr_.encoding[espace].encodingLimits.kspace_encoding_step_1->minimum;
-		recon_data_buffers[key]->getObjectPtr()->rbit_[espace].ref_.sampling_.sampling_limits_[1].max_ =
-				hdr_.encoding[espace].encodingLimits.kspace_encoding_step_1->maximum;
-		recon_data_buffers[key]->getObjectPtr()->rbit_[espace].ref_.sampling_.sampling_limits_[1].center_ =
-				hdr_.encoding[espace].encodingLimits.kspace_encoding_step_1->center;
-
-		recon_data_buffers[key]->getObjectPtr()->rbit_[espace].ref_.sampling_.sampling_limits_[2].min_ =
-				hdr_.encoding[espace].encodingLimits.kspace_encoding_step_2->minimum;
-		recon_data_buffers[key]->getObjectPtr()->rbit_[espace].ref_.sampling_.sampling_limits_[2].max_ =
-				hdr_.encoding[espace].encodingLimits.kspace_encoding_step_2->maximum;
-		recon_data_buffers[key]->getObjectPtr()->rbit_[espace].ref_.sampling_.sampling_limits_[2].center_ =
-				hdr_.encoding[espace].encodingLimits.kspace_encoding_step_2->center;
-
-		if (recon_data_buffers[key]->getObjectPtr()->rbit_[espace].ref_.data_.get_number_of_elements() == 0)
-		{
-			//Allocate the reference data array
-			//7D,  fixed order [RO, E1, E2, CHA, SLC, N, S]
-			                    //11D, fixed order [RO, E1, E2, CHA, SLC, PHS, CON, REP, SET, SEG, AVE]
-			uint16_t NRO;
-			if (hdr_.encoding[espace].trajectory.compare("cartesian") == 0) {
-				NRO = hdr_.encoding[espace].reconSpace.matrixSize.x;
-			} else {
-				NRO = acqhdr.number_of_samples - acqhdr.discard_pre - acqhdr.discard_post;
-			}
-
-			uint16_t NE1;
-			if (hdr_.encoding[espace].trajectory.compare("cartesian") == 0) {
-				NE1 = hdr_.encoding[espace].encodedSpace.matrixSize.y;
-			} else {
-				if (hdr_.encoding[espace].encodingLimits.kspace_encoding_step_1.is_present()) {
-					NE1 = hdr_.encoding[espace].encodingLimits.kspace_encoding_step_1->maximum - hdr_.encoding[espace].encodingLimits.kspace_encoding_step_1->minimum + 1;
-				} else {
-					NE1 = *m1->getObjectPtr()->refstats_[espace].kspace_encode_step_1.rbegin() - *m1->getObjectPtr()->refstats_[espace].kspace_encode_step_1.begin() + 1;
-				}
-			}
-
-			uint16_t NE2;
-			if (hdr_.encoding[espace].trajectory.compare("cartesian") == 0) {
-				NE2 = hdr_.encoding[espace].encodedSpace.matrixSize.z;
-			} else {
-				if (hdr_.encoding[espace].encodingLimits.kspace_encoding_step_2.is_present()) {
-					NE2 = hdr_.encoding[espace].encodingLimits.kspace_encoding_step_2->maximum - hdr_.encoding[espace].encodingLimits.kspace_encoding_step_2->minimum + 1;
-				} else {
-					NE2 = *m1->getObjectPtr()->refstats_[espace].kspace_encode_step_2.rbegin() - *m1->getObjectPtr()->refstats_[espace].kspace_encode_step_2.begin() + 1;
-				}
-			}
-
-			uint16_t NCHA = acqhdr.active_channels;
-
-			uint16_t NSLC;
-			if (split_slices_) {
-				NSLC = 1;
-			} else {
-				if (hdr_.encoding[espace].encodingLimits.slice.is_present()) {
-					NSLC = hdr_.encoding[espace].encodingLimits.slice->maximum - hdr_.encoding[espace].encodingLimits.slice->minimum + 1;
-				} else {
-					NSLC = *m1->getObjectPtr()->refstats_[espace].slice.rbegin() - *m1->getObjectPtr()->refstats_[espace].slice.begin() + 1;
-				}
-			}
-
-			uint16_t NN;
-			switch (N_) {
-			case PHASE:
-				NN = *m1->getObjectPtr()->refstats_[espace].phase.rbegin() - *m1->getObjectPtr()->refstats_[espace].phase.begin() + 1;
-				break;
-			case CONTRAST:
-				NN = *m1->getObjectPtr()->refstats_[espace].contrast.rbegin() - *m1->getObjectPtr()->refstats_[espace].contrast.begin() + 1;
-				break;
-			case REPETITION:
-				NN = *m1->getObjectPtr()->refstats_[espace].repetition.rbegin() - *m1->getObjectPtr()->refstats_[espace].repetition.begin() + 1;
-				break;
-			case SET:
-				NN = *m1->getObjectPtr()->refstats_[espace].set.rbegin() - *m1->getObjectPtr()->refstats_[espace].set.begin() + 1;
-				break;
-			case SEGMENT:
-				NN = *m1->getObjectPtr()->refstats_[espace].segment.rbegin() - *m1->getObjectPtr()->refstats_[espace].segment.begin() + 1;
-				break;
-			case AVERAGE:
-				NN = *m1->getObjectPtr()->refstats_[espace].average.rbegin() - *m1->getObjectPtr()->refstats_[espace].average.begin() + 1;
-				break;
-			case SLICE:
-				NN =  *m1->getObjectPtr()->refstats_[espace].slice.rbegin() - *m1->getObjectPtr()->refstats_[espace].slice.begin() + 1;
-				break;
-			default:
-				NN = 1;
-			}
-
-			uint16_t NS;
-			switch (S_) {
-			case PHASE:
-				NS = *m1->getObjectPtr()->refstats_[espace].phase.rbegin() - *m1->getObjectPtr()->refstats_[espace].phase.begin() + 1;
-				break;
-			case CONTRAST:
-				NS = *m1->getObjectPtr()->refstats_[espace].contrast.rbegin() - *m1->getObjectPtr()->refstats_[espace].contrast.begin() + 1;
-				break;
-			case REPETITION:
-				NS = *m1->getObjectPtr()->refstats_[espace].repetition.rbegin() - *m1->getObjectPtr()->refstats_[espace].repetition.begin() + 1;
-				break;
-			case SET:
-				NS = *m1->getObjectPtr()->refstats_[espace].set.rbegin() - *m1->getObjectPtr()->refstats_[espace].set.begin() + 1;
-				break;
-			case SEGMENT:
-				NS = *m1->getObjectPtr()->refstats_[espace].segment.rbegin() - *m1->getObjectPtr()->refstats_[espace].segment.begin() + 1;
-				break;
-			case AVERAGE:
-				NS = *m1->getObjectPtr()->refstats_[espace].average.rbegin() - *m1->getObjectPtr()->refstats_[espace].average.begin() + 1;
-				break;
-			case SLICE:
-				NS =  *m1->getObjectPtr()->refstats_[espace].slice.rbegin() - *m1->getObjectPtr()->refstats_[espace].slice.begin() + 1;
-				break;
-			default:
-				NS = 1;
-			}
-
-			//std::cout << "Reference dimensions:" << std::endl;
-			//std::cout << "   NRO:  " << NRO  << std::endl;
-			//std::cout << "   NE1:  " << NE1  << std::endl;
-			//std::cout << "   NE2:  " << NE2  << std::endl;
-			//std::cout << "   NSLC: " << NSLC << std::endl;
-			//std::cout << "   NCHA: " << NCHA << std::endl;
-			//std::cout << "   NN:   " << NN   << std::endl;
-			//std::cout << "   NS:   " << NS   << std::endl;
-
-			//Allocate the array for the data
-			recon_data_buffers[key]->getObjectPtr()->rbit_[espace].ref_.data_.create(NRO, NE1, NE2, NCHA, NSLC, NN, NS);
-			clear(&recon_data_buffers[key]->getObjectPtr()->rbit_[espace].ref_.data_);
-
-			//Allocate the array for the headers
-			recon_data_buffers[key]->getObjectPtr()->rbit_[espace].ref_.headers_.create(NE1, NE2, NSLC, NN, NS);
-
-			//Allocate the array for the trajectories
-			uint16_t TRAJDIM = acqhdr.trajectory_dimensions;
-			if (TRAJDIM > 0)
-			{
-				recon_data_buffers[key]->getObjectPtr()->rbit_[espace].ref_.trajectory_.create(TRAJDIM, NRO, NE1, NE2, NSLC, NN, NS);
-				clear(&recon_data_buffers[key]->getObjectPtr()->rbit_[espace].ref_.trajectory_);
-			}
-
-			//boost::shared_ptr< std::vector<size_t> > dims =  recon_data_buffers[key]->getObjectPtr()->rbit_[espace].ref_.data_.get_dimensions();
-			//std::cout << "Ref NDArray dims: ";
-			//for( std::vector<size_t>::const_iterator i = dims->begin(); i != dims->end(); ++i) {
-			//    std::cout << *i << ' ';
-			//}
-			//std::cout << std::endl;
-		}
-
-		size_t slice_loc;
-		if (split_slices_)
-		{
-			slice_loc = 0;
-		}
-		else
-		{
-			slice_loc = acqhdr.idx.slice;
-		}
-
-		//Stuff the data
-		uint16_t npts_to_copy = acqhdr.number_of_samples - acqhdr.discard_pre - acqhdr.discard_post;
-		long long offset;
-		if (hdr_.encoding[espace].trajectory.compare("cartesian") == 0) {
-			offset  = (long long) recon_data_buffers[key]->getObjectPtr()->rbit_[espace].ref_.sampling_.sampling_limits_[0].center_ - (long long) acqhdr.center_sample;
-		} else {
-			//TODO what about EPI with asymmetric readouts?
-			//TODO any other sort of trajectory?
-			offset = 0;
-		}
-		long long roffset = (long long) recon_data_buffers[key]->getObjectPtr()->rbit_[espace].ref_.data_.get_size(0) - npts_to_copy - offset;
-
-		//std::cout << "REFERENCE" << std::endl;
-		//std::cout << "Num_samp: "<< acqhdr.number_of_samples << ", pre: " << acqhdr.discard_pre << ", post" << acqhdr.discard_post << std::endl;
-		//std::cout << "Sampling limits: "
-		//          << "  min: " << recon_data_buffers[key]->getObjectPtr()->rbit_[espace].ref_.sampling_.sampling_limits_[0].min_
-		//          << "  max: " << recon_data_buffers[key]->getObjectPtr()->rbit_[espace].ref_.sampling_.sampling_limits_[0].max_
-		//          << "  center: " << recon_data_buffers[key]->getObjectPtr()->rbit_[espace].ref_.sampling_.sampling_limits_[0].center_
-		//          << std::endl;
-		//std::cout << "npts_to_copy = " << npts_to_copy  << std::endl;
-		//std::cout << "offset = " << offset  << std::endl;
-		//std::cout << "loffset = " << roffset << std::endl;
-
-		if ((offset < 0) | (roffset < 0) )
-		{
-			throw std::runtime_error("Acquired reference data does not fit into the reference data buffer.\n");
-		}
-
-		std::complex<float> *dataptr;
-		uint16_t NCHA = recon_data_buffers[key]->getObjectPtr()->rbit_[espace].ref_.data_.get_size(3);
-		for (uint16_t cha = 0; cha < NCHA; cha++)
-		{
-			dataptr = & recon_data_buffers[key]->getObjectPtr()->rbit_[espace].ref_.data_(
-					offset, acqhdr.idx.kspace_encode_step_1, acqhdr.idx.kspace_encode_step_2, cha, slice_loc, getN(acqhdr.idx),  getS(acqhdr.idx));
-
-
-			memcpy(dataptr, &acqdata(acqhdr.discard_pre, cha), sizeof(std::complex<float>)*npts_to_copy);
-		}
-
-		//Stuff the header
-		recon_data_buffers[key]->getObjectPtr()->rbit_[espace].ref_.headers_(acqhdr.idx.kspace_encode_step_1,
-				acqhdr.idx.kspace_encode_step_2, slice_loc, getN(acqhdr.idx),  getS(acqhdr.idx)) = acqhdr;
-
-		//Stuff the trajectory
-		if (acqhdr.trajectory_dimensions > 0) {
-			float * trajptr;
-			hoNDArray< float > & acqtraj = *it->traj_->getObjectPtr();  // TODO do we need to check this?
-			trajptr = &recon_data_buffers[key]->getObjectPtr()->rbit_[espace].ref_.trajectory_(0,
-					offset, acqhdr.idx.kspace_encode_step_1, acqhdr.idx.kspace_encode_step_2, slice_loc, getN(acqhdr.idx),  getS(acqhdr.idx));
-			memcpy(trajptr, & acqtraj(0,acqhdr.discard_pre ), sizeof(float)*npts_to_copy*acqhdr.trajectory_dimensions);
-
-		}
-
-	}
-
-
-
-	//Iterate over the imaging data of the bucket
-	for(std::vector<IsmrmrdAcquisitionData>::iterator it = m1->getObjectPtr()->data_.begin();
-			it != m1->getObjectPtr()->data_.end(); ++it)
-	{
-		ISMRMRD::AcquisitionHeader & acqhdr = *it->head_->getObjectPtr();
-		hoNDArray< std::complex<float> > & acqdata = *it->data_->getObjectPtr();
-
-		uint16_t espace = acqhdr.encoding_space_ref;
-
-		//Generate the key to the corresponding ReconData buffer
-		key = getKey(acqhdr.idx);
-
-		//std::cout << "espace: " << acqhdr.encoding_space_ref << std::endl;
-		//std::cout << "slice: " << acqhdr.idx.slice << std::endl;
-		//std::cout << "rep: " << acqhdr.idx.repetition << std::endl;
-		//std::cout << "k1: " << acqhdr.idx.kspace_encode_step_1 << std::endl;
-		//std::cout << "k2: " << acqhdr.idx.kspace_encode_step_2 << std::endl;
-		//std::cout << "seg: " << acqhdr.idx.segment << std::endl;
-		//std::cout << "key: " << key << std::endl;
-
-		//Look up the corresponding ReconData buffer
-		if (recon_data_buffers.find(key) == recon_data_buffers.end())
-		{
-			//ReconData buffer does not exist, create it
-			recon_data_buffers[key] = new GadgetContainerMessage<IsmrmrdReconData>;
-		}
-
-		//Look up the DataBuffered entry corresponding to this encoding space
-		// create if needed and set the fields of view and matrix size
-		//std::cout << "RBIT " << recon_data_buffers[key]->getObjectPtr()->rbit_.size() << std::endl;
-		if ( recon_data_buffers[key]->getObjectPtr()->rbit_.size() < (espace+1) )
-		{
-			recon_data_buffers[key]->getObjectPtr()->rbit_.resize(espace+1);
-		}
-
-		// For cartesian trajectories, assume that any oversampling has been removed.
-		if (hdr_.encoding[espace].trajectory.compare("cartesian") == 0) {
-			recon_data_buffers[key]->getObjectPtr()->rbit_[espace].data_.sampling_.encoded_FOV_[0] = hdr_.encoding[espace].reconSpace.fieldOfView_mm.x;
-			recon_data_buffers[key]->getObjectPtr()->rbit_[espace].data_.sampling_.encoded_matrix_[0] = hdr_.encoding[espace].reconSpace.matrixSize.x;
-		} else {
-			recon_data_buffers[key]->getObjectPtr()->rbit_[espace].data_.sampling_.encoded_FOV_[0] = hdr_.encoding[espace].encodedSpace.fieldOfView_mm.x;
-			recon_data_buffers[key]->getObjectPtr()->rbit_[espace].data_.sampling_.encoded_matrix_[0] = hdr_.encoding[espace].encodedSpace.matrixSize.x;
-		}
-
-		recon_data_buffers[key]->getObjectPtr()->rbit_[espace].data_.sampling_.encoded_FOV_[1] = hdr_.encoding[espace].encodedSpace.fieldOfView_mm.y;
-		recon_data_buffers[key]->getObjectPtr()->rbit_[espace].data_.sampling_.encoded_FOV_[2] = hdr_.encoding[espace].encodedSpace.fieldOfView_mm.z;
-
-		recon_data_buffers[key]->getObjectPtr()->rbit_[espace].data_.sampling_.encoded_matrix_[1] = hdr_.encoding[espace].encodedSpace.matrixSize.y;
-		recon_data_buffers[key]->getObjectPtr()->rbit_[espace].data_.sampling_.encoded_matrix_[2] = hdr_.encoding[espace].encodedSpace.matrixSize.z;
-
-		recon_data_buffers[key]->getObjectPtr()->rbit_[espace].data_.sampling_.recon_FOV_[0] = hdr_.encoding[espace].reconSpace.fieldOfView_mm.x;
-		recon_data_buffers[key]->getObjectPtr()->rbit_[espace].data_.sampling_.recon_FOV_[1] = hdr_.encoding[espace].reconSpace.fieldOfView_mm.y;
-		recon_data_buffers[key]->getObjectPtr()->rbit_[espace].data_.sampling_.recon_FOV_[2] = hdr_.encoding[espace].reconSpace.fieldOfView_mm.z;
-
-		recon_data_buffers[key]->getObjectPtr()->rbit_[espace].data_.sampling_.recon_matrix_[0] = hdr_.encoding[espace].reconSpace.matrixSize.x;
-		recon_data_buffers[key]->getObjectPtr()->rbit_[espace].data_.sampling_.recon_matrix_[1] = hdr_.encoding[espace].reconSpace.matrixSize.y;
-		recon_data_buffers[key]->getObjectPtr()->rbit_[espace].data_.sampling_.recon_matrix_[2] = hdr_.encoding[espace].reconSpace.matrixSize.z;
-
-		// For cartesian trajectories, assume that any oversampling has been removed.
-		if (hdr_.encoding[espace].trajectory.compare("cartesian") == 0) {
-			recon_data_buffers[key]->getObjectPtr()->rbit_[espace].data_.sampling_.sampling_limits_[0].min_ = 0;
-			recon_data_buffers[key]->getObjectPtr()->rbit_[espace].data_.sampling_.sampling_limits_[0].max_ = hdr_.encoding[espace].reconSpace.matrixSize.x - 1;
-			recon_data_buffers[key]->getObjectPtr()->rbit_[espace].data_.sampling_.sampling_limits_[0].center_ = hdr_.encoding[espace].reconSpace.matrixSize.x / 2;
-		} else {
-			recon_data_buffers[key]->getObjectPtr()->rbit_[espace].data_.sampling_.sampling_limits_[0].min_ = 0;
-			recon_data_buffers[key]->getObjectPtr()->rbit_[espace].data_.sampling_.sampling_limits_[0].max_ = hdr_.encoding[espace].encodedSpace.matrixSize.x - 1;
-			recon_data_buffers[key]->getObjectPtr()->rbit_[espace].data_.sampling_.sampling_limits_[0].center_ = hdr_.encoding[espace].encodedSpace.matrixSize.x / 2;
-		}
-
-		recon_data_buffers[key]->getObjectPtr()->rbit_[espace].data_.sampling_.sampling_limits_[1].min_ =
-				hdr_.encoding[espace].encodingLimits.kspace_encoding_step_1->minimum;
-		recon_data_buffers[key]->getObjectPtr()->rbit_[espace].data_.sampling_.sampling_limits_[1].max_ =
-				hdr_.encoding[espace].encodingLimits.kspace_encoding_step_1->maximum;
-		recon_data_buffers[key]->getObjectPtr()->rbit_[espace].data_.sampling_.sampling_limits_[1].center_ =
-				hdr_.encoding[espace].encodingLimits.kspace_encoding_step_1->center;
-
-		recon_data_buffers[key]->getObjectPtr()->rbit_[espace].data_.sampling_.sampling_limits_[2].min_ =
-				hdr_.encoding[espace].encodingLimits.kspace_encoding_step_2->minimum;
-		recon_data_buffers[key]->getObjectPtr()->rbit_[espace].data_.sampling_.sampling_limits_[2].max_ =
-				hdr_.encoding[espace].encodingLimits.kspace_encoding_step_2->maximum;
-		recon_data_buffers[key]->getObjectPtr()->rbit_[espace].data_.sampling_.sampling_limits_[2].center_ =
-				hdr_.encoding[espace].encodingLimits.kspace_encoding_step_2->center;
-
-		if (recon_data_buffers[key]->getObjectPtr()->rbit_[espace].data_.data_.get_number_of_elements() == 0)
-		{
-			//Allocate the reference data array
-			//7D,  fixed order [RO, E1, E2, CHA, SLC, N, S]
-			                    //11D, fixed order [RO, E1, E2, CHA, SLC, PHS, CON, REP, SET, SEG, AVE]
-			uint16_t NRO;
-			if (hdr_.encoding[espace].trajectory.compare("cartesian") == 0) {
-				NRO = hdr_.encoding[espace].reconSpace.matrixSize.x;
-			} else {
-				NRO = acqhdr.number_of_samples - acqhdr.discard_pre - acqhdr.discard_post;
-			}
-
-			uint16_t NE1;
-			if (hdr_.encoding[espace].trajectory.compare("cartesian") == 0) {
-				NE1 = hdr_.encoding[espace].encodedSpace.matrixSize.y;
-			} else {
-				if (hdr_.encoding[espace].encodingLimits.kspace_encoding_step_1.is_present()) {
-					NE1 = hdr_.encoding[espace].encodingLimits.kspace_encoding_step_1->maximum - hdr_.encoding[espace].encodingLimits.kspace_encoding_step_1->minimum + 1;
-				} else {
-					NE1 = *m1->getObjectPtr()->datastats_[espace].kspace_encode_step_1.rbegin() - *m1->getObjectPtr()->datastats_[espace].kspace_encode_step_1.begin() + 1;
-				}
-			}
-
-			uint16_t NE2;
-			if (hdr_.encoding[espace].trajectory.compare("cartesian") == 0) {
-				NE2 = hdr_.encoding[espace].encodedSpace.matrixSize.z;
-			} else {
-				if (hdr_.encoding[espace].encodingLimits.kspace_encoding_step_2.is_present()) {
-					NE2 = hdr_.encoding[espace].encodingLimits.kspace_encoding_step_2->maximum - hdr_.encoding[espace].encodingLimits.kspace_encoding_step_2->minimum + 1;
-				} else {
-					NE2 = *m1->getObjectPtr()->datastats_[espace].kspace_encode_step_2.rbegin() - *m1->getObjectPtr()->datastats_[espace].kspace_encode_step_2.begin() + 1;
-				}
-			}
-
-			uint16_t NCHA = acqhdr.active_channels;
-
-			uint16_t NSLC;
-			if (split_slices_) {
-				NSLC = 1;
-			} else {
-				if (hdr_.encoding[espace].encodingLimits.slice.is_present()) {
-					NSLC = hdr_.encoding[espace].encodingLimits.slice->maximum - hdr_.encoding[espace].encodingLimits.slice->minimum + 1;
-				} else {
-					NSLC = *m1->getObjectPtr()->datastats_[espace].slice.rbegin() - *m1->getObjectPtr()->datastats_[espace].slice.begin() + 1;
-				}
-			}
-
-			uint16_t NN;
-			switch (N_) {
-			case PHASE:
-				NN = *m1->getObjectPtr()->datastats_[espace].phase.rbegin() - *m1->getObjectPtr()->datastats_[espace].phase.begin() + 1;
-				break;
-			case CONTRAST:
-				NN = *m1->getObjectPtr()->datastats_[espace].contrast.rbegin() - *m1->getObjectPtr()->datastats_[espace].contrast.begin() + 1;
-				break;
-			case REPETITION:
-				NN = (*m1->getObjectPtr()->datastats_[espace].repetition.rbegin()) - (*m1->getObjectPtr()->datastats_[espace].repetition.begin()) + 1;
-				break;
-			case SET:
-				NN = *m1->getObjectPtr()->datastats_[espace].set.rbegin() - *m1->getObjectPtr()->datastats_[espace].set.begin() + 1;
-				break;
-			case SEGMENT:
-				NN = *m1->getObjectPtr()->datastats_[espace].segment.rbegin() - *m1->getObjectPtr()->datastats_[espace].segment.begin() + 1;
-				break;
-			case AVERAGE:
-				NN = *m1->getObjectPtr()->datastats_[espace].average.rbegin() - *m1->getObjectPtr()->datastats_[espace].average.begin() + 1;
-				break;
-			default:
-				NN = 1;
-			}
-
-			uint16_t NS;
-			switch (S_) {
-			case PHASE:
-				NS = *m1->getObjectPtr()->datastats_[espace].phase.rbegin() - *m1->getObjectPtr()->datastats_[espace].phase.begin() + 1;
-				break;
-			case CONTRAST:
-				NS = *m1->getObjectPtr()->datastats_[espace].contrast.rbegin() - *m1->getObjectPtr()->datastats_[espace].contrast.begin() + 1;
-				break;
-			case REPETITION:
-				NS = *m1->getObjectPtr()->datastats_[espace].repetition.rbegin() - *m1->getObjectPtr()->datastats_[espace].repetition.begin() + 1;
-				break;
-			case SET:
-				NS = *m1->getObjectPtr()->datastats_[espace].set.rbegin() - *m1->getObjectPtr()->datastats_[espace].set.begin() + 1;
-				break;
-			case SEGMENT:
-				NS = *m1->getObjectPtr()->datastats_[espace].segment.rbegin() - *m1->getObjectPtr()->datastats_[espace].segment.begin() + 1;
-				break;
-			case AVERAGE:
-				NS = *m1->getObjectPtr()->datastats_[espace].average.rbegin() - *m1->getObjectPtr()->datastats_[espace].average.begin() + 1;
-				break;
-			default:
-				NS = 1;
-			}
-
-//			std::cout << "Data dimensions:" << std::endl;
-//			std::cout << "   NRO:  " << NRO  << std::endl;
-//			std::cout << "   NE1:  " << NE1  << std::endl;
-//			std::cout << "   NE2:  " << NE2  << std::endl;
-//			std::cout << "   NSLC: " << NSLC << std::endl;
-//			std::cout << "   NCHA: " << NCHA << std::endl;
-//			std::cout << "   NN:   " << NN   << std::endl;
-//			std::cout << "   NS:   " << NS   << std::endl;
-
-			//Allocate the array for the data
-			recon_data_buffers[key]->getObjectPtr()->rbit_[espace].data_.data_.create(NRO, NE1, NE2, NCHA, NSLC, NN, NS);
-			clear(&recon_data_buffers[key]->getObjectPtr()->rbit_[espace].data_.data_);
-
-			//Allocate the array for the headers
-			recon_data_buffers[key]->getObjectPtr()->rbit_[espace].data_.headers_.create(NE1, NE2, NSLC, NN, NS);
-
-			//Allocate the array for the trajectories
-			uint16_t TRAJDIM = acqhdr.trajectory_dimensions;
-			if (TRAJDIM > 0)
-			{
-				recon_data_buffers[key]->getObjectPtr()->rbit_[espace].data_.trajectory_.create(TRAJDIM,NRO, NE1, NE2, NSLC, NN, NS);
-				clear(&recon_data_buffers[key]->getObjectPtr()->rbit_[espace].data_.trajectory_);
-			}
-		}
-
-		size_t slice_loc;
-		if (split_slices_)
-		{
-			slice_loc = 0;
-		}
-		else
-		{
-			slice_loc = acqhdr.idx.slice;
-		}
-
-		//Stuff the data
-		uint16_t npts_to_copy = acqhdr.number_of_samples - acqhdr.discard_pre - acqhdr.discard_post;
-		long long offset;
-		if (hdr_.encoding[espace].trajectory.compare("cartesian") == 0) {
-			offset  = (long long) recon_data_buffers[key]->getObjectPtr()->rbit_[espace].data_.sampling_.sampling_limits_[0].center_ - (long long) acqhdr.center_sample;
-		} else {
-			//TODO what about EPI with asymmetric readouts?
-			//TODO any other sort of trajectory?
-			offset = 0;
-		}
-		long long roffset = (long long) recon_data_buffers[key]->getObjectPtr()->rbit_[espace].data_.data_.get_size(0) - npts_to_copy - offset;
-
-		//std::cout << "DATA" << std::endl;
-		//std::cout << "Num_samp: "<< acqhdr.number_of_samples << ", pre: " << acqhdr.discard_pre << ", post" << acqhdr.discard_post << std::endl;
-		//std::cout << "Sampling limits: "
-		//          << "  min: " << recon_data_buffers[key]->getObjectPtr()->rbit_[espace].data_.sampling_.sampling_limits_[0].min_
-		//          << "  max: " << recon_data_buffers[key]->getObjectPtr()->rbit_[espace].data_.sampling_.sampling_limits_[0].max_
-		//          << "  center: " << recon_data_buffers[key]->getObjectPtr()->rbit_[espace].data_.sampling_.sampling_limits_[0].center_
-		//          << std::endl;
-		//std::cout << "npts_to_copy = " << npts_to_copy  << std::endl;
-		//std::cout << "offset = " << offset  << std::endl;
-		//std::cout << "loffset = " << roffset << std::endl;
-
-		if ((offset < 0) | (roffset < 0) )
-		{
-			throw std::runtime_error("Acquired reference data does not fit into the reference data buffer.\n");
-		}
-
-		std::complex<float> *dataptr;
-		uint16_t NCHA = recon_data_buffers[key]->getObjectPtr()->rbit_[espace].data_.data_.get_size(3);
-		for (uint16_t cha = 0; cha < NCHA; cha++)
-		{
-			dataptr = & recon_data_buffers[key]->getObjectPtr()->rbit_[espace].data_.data_(
-					offset, acqhdr.idx.kspace_encode_step_1, acqhdr.idx.kspace_encode_step_2, cha, slice_loc, getN(acqhdr.idx),  getS(acqhdr.idx));
-			memcpy(dataptr, &acqdata(acqhdr.discard_pre, cha), sizeof(std::complex<float>)*npts_to_copy);
-		}
-
-		//Stuff the header
-		recon_data_buffers[key]->getObjectPtr()->rbit_[espace].data_.headers_(acqhdr.idx.kspace_encode_step_1,
-				acqhdr.idx.kspace_encode_step_2, slice_loc, getN(acqhdr.idx),  getS(acqhdr.idx)) = acqhdr;
-
-		//Stuff the trajectory
-		if (acqhdr.trajectory_dimensions > 0) {
-			float * trajptr;
-			hoNDArray< float > & acqtraj = *it->traj_->getObjectPtr();
-			trajptr = &recon_data_buffers[key]->getObjectPtr()->rbit_[espace].data_.trajectory_(0,
-					offset, acqhdr.idx.kspace_encode_step_1, acqhdr.idx.kspace_encode_step_2, slice_loc, getN(acqhdr.idx),  getS(acqhdr.idx));
-			memcpy(trajptr, & acqtraj(0,acqhdr.discard_pre), sizeof(float)*npts_to_copy*acqhdr.trajectory_dimensions);
-		}
-
-	}
-
-
-	//Send all the ReconData messages
-	//GADGET_DEBUG2("End of bucket reached, sending out %d ReconData buffers\n", recon_data_buffers.size());
-	for(std::map<size_t, GadgetContainerMessage<IsmrmrdReconData>* >::iterator it = recon_data_buffers.begin(); it != recon_data_buffers.end(); it++)
-	{
-		//std::cout << "Sending: " << it->first << std::endl;
-		if (it->second) {
-			if (this->next()->putq(it->second) == -1) {
-				it->second->release();
-				throw std::runtime_error("Failed to pass bucket down the chain\n");
-			}
-		}
-	}
-
-	//Clear the recondata buffer map
-	recon_data_buffers.clear();  // is this necessary?
-
-	//We can release the incoming bucket now. This will release all of the data it contains.
-	m1->release();
-
-	return GADGET_OK;
-}
-
-int BucketToBufferGadget::close(unsigned long flags)
-{
-
-	int ret = Gadget::close(flags);
-	GADGET_DEBUG1("BucketToBufferGadget::close\n");
-
-	return ret;
-}
-
-size_t BucketToBufferGadget::getSlice(ISMRMRD::ISMRMRD_EncodingCounters idx)
-{
-	size_t index;
-
-	if( split_slices_ ) {
-		index = idx.slice;
-	} else {
-		index = 0;
-	}
-
-	return index;
-}
-
-size_t BucketToBufferGadget::getN(ISMRMRD::ISMRMRD_EncodingCounters idx)
-{
-	size_t index;
-
-	if (N_ == AVERAGE) {
-		index = idx.average;
-	} else if (N_ == CONTRAST) {
-		index = idx.contrast;
-	} else if (N_ == PHASE) {
-		index = idx.phase;
-	} else if (N_ == REPETITION) {
-		index = idx.repetition;
-	} else if (N_ == SET) {
-		index = idx.set;
-	} else if (N_ == SEGMENT) {
-		index = idx.segment;
-	} else {
-		index = 0;
-	}
-
-	return index;
-}
-
-size_t BucketToBufferGadget::getS(ISMRMRD::ISMRMRD_EncodingCounters idx)
-{
-	size_t index;
-
-	if (S_ == AVERAGE) {
-		index = idx.average;
-	} else if (S_ == CONTRAST) {
-		index = idx.contrast;
-	} else if (S_ == PHASE) {
-		index = idx.phase;
-	} else if (S_ == REPETITION) {
-		index = idx.repetition;
-	} else if (S_ == SET) {
-		index = idx.set;
-	} else if (S_ == SEGMENT) {
-		index = idx.segment;
-	} else {
-		index = 0;
-	}
-
-	return index;
-}
-
-size_t BucketToBufferGadget::getKey(ISMRMRD::ISMRMRD_EncodingCounters idx)
-{
-	//[RO, E1, E2, CHA, SLC, PHS, CON, REP, SET, SEG, AVE]
-	   //[SLC, PHS, CON, REP, SET, SEG, AVE]
-	      //        collapse acros two of them (N and S)
-
-	size_t slice, phase, contrast, repetition, set, segment, average;
-
-	if (split_slices_) {
-		slice = idx.slice;
-	} else {
-		slice = 0;
-	}
-
-	if ((N_ == PHASE) || (S_ == PHASE)) {
-		phase = 0;
-	} else {
-		phase = idx.phase;
-	}
-
-	if ((N_ == CONTRAST) || (S_ == CONTRAST)) {
-		contrast = 0;
-	} else {
-		contrast = idx.contrast;
-	}
-
-	if ((N_ == REPETITION) || (S_ == REPETITION)) {
-		repetition = 0;
-	} else {
-		repetition = idx.repetition;
-	}
-
-	if ((N_ == SET) || (S_ == SET)) {
-		set = 0;
-	} else {
-		set = idx.set;
-	}
-
-	if ((N_ == SEGMENT) || (S_ == SEGMENT) || ignore_segment_) {
-		segment = 0;
-	} else {
-		segment = idx.segment;
-	}
-
-	if ((S_ == AVERAGE) || (N_ == AVERAGE)) {
-		average = 0;
-	} else {
-		average = idx.average;
-	}
-
-	size_t key = 0;
-	key += slice      * 0x1;
-	key += phase      * 0x100;
-	key += contrast   * 0x10000;
-	key += repetition * 0x1000000;
-	key += set        * 0x100000000;
-	key += segment    * 0x10000000000;
-	key += average    * 0x1000000000000;
-
-	return key;
-}
-=======
     size_t key;
     std::map<size_t, GadgetContainerMessage<IsmrmrdReconData>* > recon_data_buffers;
 
@@ -1416,7 +621,6 @@
 
     }
   }
->>>>>>> a8f2f1ca
 
   GADGET_FACTORY_DECLARE(BucketToBufferGadget)
 
