#include "GadgetIsmrmrdReadWrite.h"
#include "CropAndCombineGadget.h"

namespace Gadgetron{

  CropAndCombineGadget::CropAndCombineGadget()
  {
    set_parameter(std::string("no_cropping").c_str(), "false");
  }
  
  int CropAndCombineGadget::process_config( ACE_Message_Block* mb )
  {
    no_cropping_ = get_bool_value(std::string("no_cropping").c_str());
  }

  int CropAndCombineGadget::
  process( GadgetContainerMessage<ISMRMRD::ImageHeader>* m1,
           GadgetContainerMessage< hoNDArray< std::complex<float> > >* m2)
  {

    GadgetContainerMessage< hoNDArray< std::complex<float> > >* m3 = 
      new GadgetContainerMessage< hoNDArray< std::complex<float> > >();

    std::vector<size_t> new_dimensions(3);
    new_dimensions[0] = (no_cropping_) ? m2->getObjectPtr()->get_size(0) : m2->getObjectPtr()->get_size(0)>>1;
    new_dimensions[1] = m2->getObjectPtr()->get_size(1);
    new_dimensions[2] = m2->getObjectPtr()->get_size(2);

<<<<<<< HEAD
    try{m3->getObjectPtr()->create(&new_dimensions);}
    catch (std::runtime_error &err){
      GADGET_DEBUG_EXCEPTION(err,"CropAndCombineGadget, failed to allocate new array\n");
      return -1;
    }

    int dimx     = m3->getObjectPtr()->get_size(0);
    int dimx_old = m2->getObjectPtr()->get_size(0);

    int dimy = m3->getObjectPtr()->get_size(1);
    int dimz = m3->getObjectPtr()->get_size(2);
=======
  size_t dimx     = m3->getObjectPtr()->get_size(0);
  size_t dimx_old = m2->getObjectPtr()->get_size(0);

  size_t dimy = m3->getObjectPtr()->get_size(1);
  size_t dimz = m3->getObjectPtr()->get_size(2);

  size_t channels = m2->getObjectPtr()->get_size(3);
>>>>>>> a1edfa9c

    int channels = m2->getObjectPtr()->get_size(3);

    std::complex<float>* d1 = m2->getObjectPtr()->get_data_ptr();
    std::complex<float>* d2 = m3->getObjectPtr()->get_data_ptr();

<<<<<<< HEAD
    size_t img_block_old = dimx_old*dimy*dimz;
=======
  for (size_t z = 0; z < dimz; z++) {
    for (size_t y = 0; y < dimy; y++) {
      for (size_t x = 0; x < dimx; x++) {
	float mag = 0;
	float phase = 0;
	size_t offset_1 = z*dimy*dimx_old+y*dimx_old+x+((dimx_old-dimx)>>1);
	size_t offset_2 = z*dimy*dimx+y*dimx+x;
	for (size_t c = 0; c < channels; c++) {
	  float mag_tmp = norm(d1[offset_1 + c*img_block_old]);
	  phase += mag_tmp*arg(d1[offset_1 + c*img_block_old]);
	  mag += mag_tmp;
	}
>>>>>>> a1edfa9c

    for (int z = 0; z < dimz; z++) {
      for (int y = 0; y < dimy; y++) {
        for (int x = 0; x < dimx; x++) {
          float mag = 0;
          float phase = 0;
          size_t offset_1 = z*dimy*dimx_old+y*dimx_old+x+((dimx_old-dimx)>>1);
          size_t offset_2 = z*dimy*dimx+y*dimx+x;
          for (int c = 0; c < channels; c++) {
            float mag_tmp = norm(d1[offset_1 + c*img_block_old]);
            phase += mag_tmp*arg(d1[offset_1 + c*img_block_old]);
            mag += mag_tmp;
          }

          d2[offset_2] = std::polar(std::sqrt(mag),phase);
        }
      }
    }

    //Now add the new array to the outgoing message
    m1->cont(m3);
    m2->release();

    //Modify header to match
    m1->getObjectPtr()->matrix_size[0] = m1->getObjectPtr()->matrix_size[0]>>1;
    m1->getObjectPtr()->channels = 1;

    m1->getObjectPtr()->field_of_view[0] = m1->getObjectPtr()->field_of_view[0]/2;

    return this->next()->putq(m1);
  }

  GADGET_FACTORY_DECLARE(CropAndCombineGadget)
}<|MERGE_RESOLUTION|>--- conflicted
+++ resolved
@@ -2,43 +2,26 @@
 #include "CropAndCombineGadget.h"
 
 namespace Gadgetron{
+int CropAndCombineGadget::
+process( GadgetContainerMessage<ISMRMRD::ImageHeader>* m1,
+	 GadgetContainerMessage< hoNDArray< std::complex<float> > >* m2)
+{
 
-  CropAndCombineGadget::CropAndCombineGadget()
-  {
-    set_parameter(std::string("no_cropping").c_str(), "false");
-  }
-  
-  int CropAndCombineGadget::process_config( ACE_Message_Block* mb )
-  {
-    no_cropping_ = get_bool_value(std::string("no_cropping").c_str());
+
+  GadgetContainerMessage< hoNDArray< std::complex<float> > >* m3 = 
+    new GadgetContainerMessage< hoNDArray< std::complex<float> > >();
+
+  std::vector<size_t> new_dimensions(3);
+  new_dimensions[0] = m2->getObjectPtr()->get_size(0)>>1;
+  new_dimensions[1] = m2->getObjectPtr()->get_size(1);
+  new_dimensions[2] = m2->getObjectPtr()->get_size(2);
+
+  try{m3->getObjectPtr()->create(&new_dimensions);}
+  catch (std::runtime_error &err){
+  	GADGET_DEBUG_EXCEPTION(err,"CropAndCombineGadget, failed to allocate new array\n");
+    return -1;
   }
 
-  int CropAndCombineGadget::
-  process( GadgetContainerMessage<ISMRMRD::ImageHeader>* m1,
-           GadgetContainerMessage< hoNDArray< std::complex<float> > >* m2)
-  {
-
-    GadgetContainerMessage< hoNDArray< std::complex<float> > >* m3 = 
-      new GadgetContainerMessage< hoNDArray< std::complex<float> > >();
-
-    std::vector<size_t> new_dimensions(3);
-    new_dimensions[0] = (no_cropping_) ? m2->getObjectPtr()->get_size(0) : m2->getObjectPtr()->get_size(0)>>1;
-    new_dimensions[1] = m2->getObjectPtr()->get_size(1);
-    new_dimensions[2] = m2->getObjectPtr()->get_size(2);
-
-<<<<<<< HEAD
-    try{m3->getObjectPtr()->create(&new_dimensions);}
-    catch (std::runtime_error &err){
-      GADGET_DEBUG_EXCEPTION(err,"CropAndCombineGadget, failed to allocate new array\n");
-      return -1;
-    }
-
-    int dimx     = m3->getObjectPtr()->get_size(0);
-    int dimx_old = m2->getObjectPtr()->get_size(0);
-
-    int dimy = m3->getObjectPtr()->get_size(1);
-    int dimz = m3->getObjectPtr()->get_size(2);
-=======
   size_t dimx     = m3->getObjectPtr()->get_size(0);
   size_t dimx_old = m2->getObjectPtr()->get_size(0);
 
@@ -46,16 +29,12 @@
   size_t dimz = m3->getObjectPtr()->get_size(2);
 
   size_t channels = m2->getObjectPtr()->get_size(3);
->>>>>>> a1edfa9c
 
-    int channels = m2->getObjectPtr()->get_size(3);
+  std::complex<float>* d1 = m2->getObjectPtr()->get_data_ptr();
+  std::complex<float>* d2 = m3->getObjectPtr()->get_data_ptr();
 
-    std::complex<float>* d1 = m2->getObjectPtr()->get_data_ptr();
-    std::complex<float>* d2 = m3->getObjectPtr()->get_data_ptr();
+  size_t img_block_old = dimx_old*dimy*dimz;
 
-<<<<<<< HEAD
-    size_t img_block_old = dimx_old*dimy*dimz;
-=======
   for (size_t z = 0; z < dimz; z++) {
     for (size_t y = 0; y < dimy; y++) {
       for (size_t x = 0; x < dimx; x++) {
@@ -68,38 +47,24 @@
 	  phase += mag_tmp*arg(d1[offset_1 + c*img_block_old]);
 	  mag += mag_tmp;
 	}
->>>>>>> a1edfa9c
 
-    for (int z = 0; z < dimz; z++) {
-      for (int y = 0; y < dimy; y++) {
-        for (int x = 0; x < dimx; x++) {
-          float mag = 0;
-          float phase = 0;
-          size_t offset_1 = z*dimy*dimx_old+y*dimx_old+x+((dimx_old-dimx)>>1);
-          size_t offset_2 = z*dimy*dimx+y*dimx+x;
-          for (int c = 0; c < channels; c++) {
-            float mag_tmp = norm(d1[offset_1 + c*img_block_old]);
-            phase += mag_tmp*arg(d1[offset_1 + c*img_block_old]);
-            mag += mag_tmp;
-          }
-
-          d2[offset_2] = std::polar(std::sqrt(mag),phase);
-        }
+	d2[offset_2] = std::polar(std::sqrt(mag),phase);
       }
     }
-
-    //Now add the new array to the outgoing message
-    m1->cont(m3);
-    m2->release();
-
-    //Modify header to match
-    m1->getObjectPtr()->matrix_size[0] = m1->getObjectPtr()->matrix_size[0]>>1;
-    m1->getObjectPtr()->channels = 1;
-
-    m1->getObjectPtr()->field_of_view[0] = m1->getObjectPtr()->field_of_view[0]/2;
-
-    return this->next()->putq(m1);
   }
 
-  GADGET_FACTORY_DECLARE(CropAndCombineGadget)
+  //Now add the new array to the outgoing message
+  m1->cont(m3);
+  m2->release();
+
+  //Modify header to match
+  m1->getObjectPtr()->matrix_size[0] = m1->getObjectPtr()->matrix_size[0]>>1;
+  m1->getObjectPtr()->channels = 1;
+
+  m1->getObjectPtr()->field_of_view[0] = m1->getObjectPtr()->field_of_view[0]/2;
+
+  return this->next()->putq(m1);
+}
+
+GADGET_FACTORY_DECLARE(CropAndCombineGadget)
 }