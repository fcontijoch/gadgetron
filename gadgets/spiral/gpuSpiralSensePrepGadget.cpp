--- conflicted
+++ resolved
@@ -212,25 +212,8 @@
       std::vector<unsigned int> trajectory_dimensions;
       trajectory_dimensions.push_back(samples_per_interleave_*Nints_);
 
-<<<<<<< HEAD
-      try{host_traj_->create(&trajectory_dimensions);}
-      catch (std::runtime_error &err){
-	GADGET_DEBUG_EXCEPTION(err,"Unable to allocate memory for trajectory\n");
-	return GADGET_FAIL;
-      }
-
-      try{host_weights_->create(&trajectory_dimensions);}
-      catch (std::runtime_error& err ){
-	GADGET_DEBUG_EXCEPTION(err,"Unable to allocate memory for weights\n");
-	return GADGET_FAIL;
-      }
-
-      float* co_ptr = reinterpret_cast<float*>(host_traj_->get_data_ptr());
-      float* we_ptr =  reinterpret_cast<float*>(host_weights_->get_data_ptr());
-=======
       host_traj_->create(&trajectory_dimensions);
       host_weights_->create(&trajectory_dimensions);
->>>>>>> c3d878ae
 
       {
 	float* co_ptr = reinterpret_cast<float*>(host_traj_->get_data_ptr());
@@ -258,39 +241,16 @@
       float W = 5.5f;
 
       // Upload host arrays to device arrays
-<<<<<<< HEAD
-      cuNDArray<floatd2> traj;
-      try {traj= cuNDArray<floatd2>(*host_traj_);}
-      catch (std::runtime_error& err){
-	GADGET_DEBUG_EXCEPTION(err,"Failed to allocate device array\n");
-	return GADGET_FAIL;
-      }
-
-      try{gpu_weights_ = cuNDArray<float>(*host_weights_);}
-      catch (std::runtime_error& err){
-	GADGET_DEBUG_EXCEPTION(err,"Failed to allocate device array\n");
-	return GADGET_FAIL;
-      };
-=======
       cuNDArray<floatd2> traj(*host_traj_);
 
       gpu_weights_ = cuNDArray<float>(*host_weights_);
->>>>>>> c3d878ae
 
       // Initialize plan
       // NFFT_plan<float, 2> plan( matrix_size, matrix_size_os, W );
       plan_ = cuNFFT_plan<float, 2>( matrix_size, matrix_size_os, W );
 
       // Preprocess
-<<<<<<< HEAD
-      try{plan_.preprocess( &traj, cuNFFT_plan<float,2>::NFFT_PREP_ALL );}
-      catch (std::runtime_error& err){
-	GADGET_DEBUG_EXCEPTION(err,"NFFT preprocess failed\n");
-	return GADGET_FAIL;
-      }
-=======
       plan_.preprocess( &traj, cuNFFT_plan<float,2>::NFFT_PREP_ALL );
->>>>>>> c3d878ae
 
       prepared_ = true;
     }
@@ -378,26 +338,10 @@
 	image_dims.push_back(image_dimensions_[0]);
 	image_dims.push_back(image_dimensions_[1]);
 	image_dims.push_back(num_coils);
-<<<<<<< HEAD
-	cuNDArray<float_complext> image; 
-	
-	try{image.create(&image_dims);}
-	catch (std::runtime_error &err){
-	  GADGET_DEBUG_EXCEPTION(err,"\nError allocating coil images on device\n");
-	  return GADGET_FAIL;
-	}
-
-	try {plan_.compute( &data, &image, &gpu_weights_, cuNFFT_plan<float,2>::NFFT_BACKWARDS_NC2C );}
-	catch (std::runtime_error& err){
-	  GADGET_DEBUG_EXCEPTION(err,"NFFT compute failed\n");
-	  return GADGET_FAIL;
-	}
-=======
 
 	cuNDArray<float_complext> image(&image_dims);
 
 	plan_.compute( &data, &image, &gpu_weights_, cuNFFT_plan<float,2>::NFFT_BACKWARDS_NC2C );
->>>>>>> c3d878ae
 
 	// Estimate CSM
 	boost::shared_ptr< cuNDArray<float_complext> > csm = estimate_b1_map<float,2>( &image );
@@ -410,23 +354,9 @@
 	boost::shared_ptr< std::vector<unsigned int> > reg_dims = image.get_dimensions();
 	reg_dims->pop_back();
 
-<<<<<<< HEAD
-	try{reg_image.create(reg_dims.get());}
-	catch (std::runtime_error &err){
-	  GADGET_DEBUG_EXCEPTION(err,"\nError allocating regularization image on device\n");
-	  return GADGET_FAIL;
-	}
-
-	try {E->mult_csm_conj_sum( &image, &reg_image ); }
-	catch (std::runtime_error& err){
-	  GADGET_DEBUG_EXCEPTION(err,"\nError combining coils to regularization image\n");
-	  return GADGET_FAIL;
-	}
-=======
 	cuNDArray<float_complext> reg_image(reg_dims.get());
 
 	E->mult_csm_conj_sum( &image, &reg_image );
->>>>>>> c3d878ae
 
 	boost::shared_ptr< hoNDArray<float_complext> > csm_host = csm->to_host();
 	boost::shared_ptr< hoNDArray<float_complext> > reg_host = reg_image.to_host();
@@ -438,42 +368,15 @@
 	ddimensions.push_back(samples_per_interleave_*interleaves_counter_singleframe_[set*slices_+slice]*((use_multiframe_grouping_) ? acceleration_factor_ : 1));
 	ddimensions.push_back(num_coils);
 	
-<<<<<<< HEAD
-	boost::shared_ptr< hoNDArray<float_complext> > data_host(new hoNDArray<float_complext>());
-
-	try{data_host->create(&ddimensions);}
-	catch (std::runtime_error& err){
-	  GADGET_DEBUG_EXCEPTION(err,"Unable to allocate host data array\n");
-	  return GADGET_FAIL;
-	}
-=======
 	boost::shared_ptr< hoNDArray<float_complext> > data_host(new hoNDArray<float_complext>(&ddimensions));
->>>>>>> c3d878ae
 
 	ddimensions.clear();
 	ddimensions.push_back(samples_per_interleave_*interleaves_counter_singleframe_[set*slices_+slice]);
 	ddimensions.push_back((use_multiframe_grouping_) ? acceleration_factor_ : 1);
 
-<<<<<<< HEAD
-	boost::shared_ptr< hoNDArray<floatd2> > traj_host(new hoNDArray<floatd2>());
-	try {traj_host->create(&ddimensions);}
-	catch (std::runtime_error& err){
-	  GADGET_DEBUG_EXCEPTION(err, "Unable to allocate host trajectory array\n");
-	  return GADGET_FAIL;
-	}
-
-	boost::shared_ptr< hoNDArray<float> > dcw_host(new hoNDArray<float>());
-	try {dcw_host->create(&ddimensions);}
-	catch (std::runtime_error& err){
-	  GADGET_DEBUG_EXCEPTION(err, "Unable to allocate host density compensation array\n");
-	  return GADGET_FAIL;
-	}
-
-=======
 	boost::shared_ptr< hoNDArray<floatd2> > traj_host(new hoNDArray<floatd2>(&ddimensions));
 	boost::shared_ptr< hoNDArray<float> > dcw_host(new hoNDArray<float>(&ddimensions));
 	
->>>>>>> c3d878ae
 	for (unsigned int p = 0; p < profiles_buffered; p++) {
 	  ACE_Message_Block* mbq;
 	  if (buffer_[set*slices_+slice].dequeue_head(mbq) < 0) {
