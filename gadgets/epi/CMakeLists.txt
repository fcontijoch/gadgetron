IF (WIN32)
  ADD_DEFINITIONS(-D__BUILD_GADGETRON_EPI__)
ENDIF (WIN32)

find_package(Ismrmrd REQUIRED)

include_directories(
  ${CMAKE_SOURCE_DIR}/gadgets/mri_core
  ${CMAKE_SOURCE_DIR}/toolboxes/core/cpu
  ${CMAKE_SOURCE_DIR}/toolboxes/fft/cpu
  ${CMAKE_SOURCE_DIR}/toolboxes/core/cpu/arma_math
  ${CMAKE_SOURCE_DIR}/toolboxes/gadgettools
  ${CMAKE_SOURCE_DIR}/toolboxes/mri/epi
  ${ARMADILLO_INCLUDE_DIRS}
)

add_library(gadgetron_epi SHARED 
  EPIReconXGadget.h EPIReconXGadget.cpp
  EPICorrGadget.h EPICorrGadget.cpp
  FFTXGadget.h FFTXGadget.cpp
  CutXGadget.h CutXGadget.cpp
  epi.xml
  epi_gtplus_grappa.xml
)

set_target_properties(gadgetron_epi PROPERTIES VERSION ${GADGETRON_VERSION_STRING} SOVERSION ${GADGETRON_SOVERSION})

target_link_libraries(
  gadgetron_epi
  gadgetron_toolbox_cpucore
  gadgetron_toolbox_cpufft
  gadgetron_toolbox_cpucore_math
  optimized ${ACE_LIBRARIES} debug ${ACE_DEBUG_LIBRARY} 
)

install(FILES 
  EPIReconXGadget.h
  EPICorrGadget.h
  FFTXGadget.h
  gadgetron_epi_export.h
  DESTINATION include COMPONENT main)

install(TARGETS gadgetron_epi DESTINATION lib COMPONENT main)

install(FILES
  epi.xml
  epi_gtplus_grappa.xml
<<<<<<< HEAD
  DESTINATION config COMPONENT main)
=======
  DESTINATION ${GADGETRON_INSTALL_CONFIG_PATH})
>>>>>>> 28de8438
<|MERGE_RESOLUTION|>--- conflicted
+++ resolved
@@ -45,8 +45,4 @@
 install(FILES
   epi.xml
   epi_gtplus_grappa.xml
-<<<<<<< HEAD
-  DESTINATION config COMPONENT main)
-=======
-  DESTINATION ${GADGETRON_INSTALL_CONFIG_PATH})
->>>>>>> 28de8438
+  DESTINATION ${GADGETRON_INSTALL_CONFIG_PATH} COMPONENT main)