#include "MatlabGadget.h"

namespace Gadgetron{

int AcquisitionMatlabGadget::process(GadgetContainerMessage<ISMRMRD::AcquisitionHeader>* m1,
        GadgetContainerMessage< hoNDArray< std::complex<float> > >* m2)
{
    // Initialize a string for matlab commands
    std::string cmd;

    ISMRMRD::AcquisitionHeader *acq = m1->getObjectPtr();

    mwSize acq_hdr_dims[2] = {sizeof(ISMRMRD::AcquisitionHeader), 1};
    mxArray *acq_hdr_bytes = mxCreateNumericArray(2, acq_hdr_dims, mxUINT8_CLASS, mxREAL);
    memcpy(mxGetData(acq_hdr_bytes), acq, sizeof(ISMRMRD::AcquisitionHeader));

    // Copy the data
    std::complex<float> *raw_data = m2->getObjectPtr()->get_data_ptr();
    if (!raw_data) {
        GDEBUG("Broken raw_data pointer\n");
        return GADGET_FAIL;
    }

    unsigned long num_elements = m2->getObjectPtr()->get_number_of_elements();

    float *real_data = (float *)mxCalloc(num_elements, sizeof(float));
    if (!real_data) {
        GDEBUG("Failed to allocate float* for real_data\n");
        return GADGET_FAIL;
    }
    float *imag_data = (float *)mxCalloc(num_elements, sizeof(float));
    if (!imag_data) {
        GDEBUG("Failed to allocate float* for imag_data\n");
        return GADGET_FAIL;
    }

    for (int i = 0; i < num_elements; i++) {
        //GDEBUG_STREAM(i << ": " << raw_data[i].real() << ", " << raw_data[i].imag() << endl);
        real_data[i] = raw_data[i].real();
        imag_data[i] = raw_data[i].imag();
    }

    mxArray *acq_data = mxCreateNumericMatrix(0, 0, mxSINGLE_CLASS, mxCOMPLEX);
    mxSetData(acq_data, real_data);
    mxSetImagData(acq_data, imag_data);
    mxSetM(acq_data, m1->getObjectPtr()->number_of_samples);
    mxSetN(acq_data, m1->getObjectPtr()->active_channels);

    // Logic:
    // send AcquisitionHeader as a byte array
    // send AcquisitionData as a complex float array
    // Call the run_process function in the BaseGadget
    // Empty the gadget's queue.
    // This puts a copy of the queue on the workspace.
    // The queue is a structure array and we read it back
    // TODO put this in a readme file somewhere useful
    engPutVariable(engine_, "hdr_bytes", acq_hdr_bytes);

    engPutVariable(engine_, "data", acq_data);
    cmd = "Q = matgadget.run_process(1, hdr_bytes, data); matgadget.emptyQ();";
    send_matlab_command(cmd);

<<<<<<< HEAD
=======
    GDEBUG("Test1\n");
>>>>>>> a8f2f1ca
    // Get the size of the gadget's queue

    mxArray *Q = engGetVariable(engine_, "Q");
    if (Q == NULL) {
        GDEBUG("Failed to get the Queue from matgadget\n");
        return GADGET_FAIL;
    }
<<<<<<< HEAD
    size_t qlen = mxGetNumberOfElements(Q);
=======
    GDEBUG("Test2\n");
    size_t qlen = mxGetNumberOfElements(Q);
    GDEBUG("Queue size: %ld", qlen);
>>>>>>> a8f2f1ca

    // Loop over the elements of the Q, reading one entry at a time
    // to get a structure with type, headerbytes, and data
    mwIndex idx;
    for (idx = 0; idx < qlen; idx++) {
        mxArray *res_type = mxGetField(Q, idx, "type");
        mxArray *res_hdr  = mxGetField(Q, idx, "bytes");
        mxArray *res_data = mxGetField(Q, idx, "data");

        // determine the type of the object on the quue (i.e. acquisition or image)
        int tp = *((int *)mxGetData(res_type));
        switch (tp) {
        case 1:     // AcquisitionHeader
        {
            // grab the modified AcquisitionHeader and convert it back to C++
            GadgetContainerMessage<ISMRMRD::AcquisitionHeader>* m3 =
                    new GadgetContainerMessage<ISMRMRD::AcquisitionHeader>();
            ISMRMRD::AcquisitionHeader *hdr_new = m3->getObjectPtr();
            memcpy(hdr_new, mxGetData(res_hdr), sizeof(ISMRMRD::AcquisitionHeader));

            size_t number_of_samples = mxGetM(res_data);
            size_t active_channels = mxGetN(res_data);

            GadgetContainerMessage<hoNDArray< std::complex<float> > >* m4 =
                    new GadgetContainerMessage< hoNDArray< std::complex<float> > >();

            m3->cont(m4);
            std::vector<size_t> dims;
            dims.push_back(number_of_samples);
            dims.push_back(active_channels);
            try {
                m4->getObjectPtr()->create(&dims);
            } catch (std::bad_alloc& err) {
                GDEBUG("Failed to create new hoNDArray\n");
                return GADGET_FAIL;
            }

            float *real_data = (float *)mxGetData(res_data);
            float *imag_data = (float *)mxGetImagData(res_data);
            for (int i = 0; i < number_of_samples*active_channels; i++) {
                m4->getObjectPtr()->get_data_ptr()[i] = std::complex<float>(real_data[i],imag_data[i]);
            }

            if (this->next()->putq(m3) < 0) {
                GDEBUG("Failed to put Acquisition message on queue\n");
                return GADGET_FAIL;
            }

            break;
        }
        case 2:     // ImageHeader
        {
            // grab the modified AcquisitionHeader and convert it back to C++
            GadgetContainerMessage<ISMRMRD::ImageHeader>* m3 =
                    new GadgetContainerMessage<ISMRMRD::ImageHeader>();
            ISMRMRD::ImageHeader *hdr_new = m3->getObjectPtr();
            memcpy(hdr_new, mxGetData(res_hdr), sizeof(ISMRMRD::ImageHeader));

            GadgetContainerMessage<hoNDArray< std::complex<float> > >* m4 =
                    new GadgetContainerMessage< hoNDArray< std::complex<float> > >();

            m3->cont(m4);
            std::vector<size_t> dims;
            dims.push_back(hdr_new->matrix_size[0]);
            dims.push_back(hdr_new->matrix_size[1]);
            dims.push_back(hdr_new->matrix_size[2]);
            dims.push_back(hdr_new->channels);
            try {
                m4->getObjectPtr()->create(&dims);
            } catch (std::bad_alloc& err) {
                GDEBUG("Failed to create new hoNDArray\n");
                return GADGET_FAIL;
            }
            GADGET_DEBUG2("Matlab output size: %i %i %i %i\n",dims[0],dims[1],dims[2],dims[3]);

            float *real_data = (float *)mxGetData(res_data);
            float *imag_data = (float *)mxGetImagData(res_data);
            for (int i = 0; i < m4->getObjectPtr()->get_number_of_elements(); i++) {
                m4->getObjectPtr()->get_data_ptr()[i] = std::complex<float>(real_data[i],imag_data[i]);
            }

            if (this->next()->putq(m3) < 0) {
                GDEBUG("Failed to put Image message on queue\n");
                return GADGET_FAIL;
            }

            GADGET_DEBUG2("MatlabGadget has placed Image header and data on queue %i \n",m4->getObjectPtr()->get_data_ptr());
            break;
        }
        default:
            GDEBUG("Matlab gadget returned undefined header type\n");
            return GADGET_FAIL;
        }
    }

    // Match all mxCreate___s with mxDestroy___s
    mxDestroyArray(acq_hdr_bytes);
    mxDestroyArray(acq_data);

    //Match engGetVariable with mxDestroy___s
    mxDestroyArray(Q);

    // We are finished with the incoming messages m1 and m2
    m1->release();

    return GADGET_OK;
}


// TODO: The ImageMatlabGadget is not currently templated
//      It only works for images of type std::complex<float>
int ImageMatlabGadget::process(GadgetContainerMessage<ISMRMRD::ImageHeader>* m1,
        GadgetContainerMessage< hoNDArray< std::complex<float> > >* m2)
{
    // Initialize a string for matlab commands
    std::string cmd;

    ISMRMRD::ImageHeader *img = m1->getObjectPtr();

    // Create a mxArray of bytes for the ISMRMRD::ImageHeader
    mwSize img_hdr_dims[2] = {sizeof(ISMRMRD::ImageHeader), 1};
    mxArray *img_hdr_bytes = mxCreateNumericArray(2, img_hdr_dims, mxUINT8_CLASS, mxREAL);
    memcpy(mxGetData(img_hdr_bytes), img, sizeof(ISMRMRD::ImageHeader));

    // Create a mxArray for the Image data
    std::complex<float> *raw_data = m2->getObjectPtr()->get_data_ptr();
    if (!raw_data) {
        GDEBUG("Broken raw_data pointer\n");
        return GADGET_FAIL;
    }

    if (img->matrix_size[0] == 0) img->matrix_size[0] = 1;
    if (img->matrix_size[1] == 0) img->matrix_size[1] = 1;
    if (img->matrix_size[2] == 0) img->matrix_size[2] = 1;
    if (img->channels == 0) img->channels = 1;

    mwSize ndim = 4;
    mwSize dims[4] = {img->matrix_size[0], img->matrix_size[1], img->matrix_size[2], img->channels};
    mxArray *img_data = mxCreateNumericArray(ndim, dims, mxSINGLE_CLASS, mxCOMPLEX);

    float *real_data = (float *)mxGetData(img_data);
    float *imag_data = (float *)mxGetImagData(img_data);
    unsigned long num_elements = m2->getObjectPtr()->get_number_of_elements();
    for (int i = 0; i < num_elements; i++) {
        real_data[i] = raw_data[i].real();
        imag_data[i] = raw_data[i].imag();
    }

    engPutVariable(engine_, "hdr_bytes", img_hdr_bytes);
    engPutVariable(engine_, "data", img_data);
    cmd = "Q = matgadget.run_process(2, hdr_bytes, data); matgadget.emptyQ();";
    send_matlab_command(cmd);

    // Get the size of the gadget's queue
    mxArray *Q = engGetVariable(engine_, "Q");
    if (Q == NULL) {
        GDEBUG("Failed to get the Queue from matgadget\n");
        return GADGET_FAIL;
    }
    size_t qlen = mxGetNumberOfElements(Q);

    // Loop over the elements of the Q, reading one entry at a time
    // to get a structure with type, headerbytes, and data
    mwIndex idx;
    for (idx = 0; idx < qlen; idx++) {
        mxArray *res_type = mxGetField(Q, idx, "type");
        mxArray *res_hdr  = mxGetField(Q, idx, "bytes");
        mxArray *res_data = mxGetField(Q, idx, "data");

        // determine the type of the object on the queue (i.e. acquisition or image)
        // although, since this is an Image gadget, it better be an image
        int tp = *((int *)mxGetData(res_type));
        switch (tp) {
        case 2:     // ImageHeader
        {
            // grab the modified AcquisitionHeader and convert it back to C++
            GadgetContainerMessage<ISMRMRD::ImageHeader>* m3 =
                    new GadgetContainerMessage<ISMRMRD::ImageHeader>();
            ISMRMRD::ImageHeader *hdr_new = m3->getObjectPtr();
            memcpy(hdr_new, mxGetData(res_hdr), sizeof(ISMRMRD::ImageHeader));

            GadgetContainerMessage<hoNDArray< std::complex<float> > >* m4 =
                    new GadgetContainerMessage< hoNDArray< std::complex<float> > >();

            m3->cont(m4);
            std::vector<size_t> dims;
            dims.push_back(hdr_new->matrix_size[0]);
            dims.push_back(hdr_new->matrix_size[1]);
            dims.push_back(hdr_new->matrix_size[2]);
            dims.push_back(hdr_new->channels);
            try {
                m4->getObjectPtr()->create(&dims);
            } catch (std::bad_alloc& err) {
                GDEBUG("Failed to create new hoNDArray\n");
                return GADGET_FAIL;
            }

            float *real_data = (float *)mxGetData(res_data);
            float *imag_data = (float *)mxGetImagData(res_data);
            for (int i = 0; i < m4->getObjectPtr()->get_number_of_elements(); i++) {
                m4->getObjectPtr()->get_data_ptr()[i] = std::complex<float>(real_data[i],imag_data[i]);
            }

            if (this->next()->putq(m3) < 0) {
                GDEBUG("Failed to put Image message on queue\n");
                return GADGET_FAIL;
            }

            break;
        }
        default:
            GDEBUG("Matlab gadget returned undefined header type\n");
            return GADGET_FAIL;
        }
    }

    // Match all mxCreate___s with mxDestroy___s
    mxDestroyArray(img_hdr_bytes);
    mxDestroyArray(img_data);

    // Match engGetVariable with mxDestroy___s
    mxDestroyArray(Q);

    // We are finished with the incoming messages m1 and m2
    m1->release();

    return GADGET_OK;
}


GADGET_FACTORY_DECLARE(AcquisitionMatlabGadget)
GADGET_FACTORY_DECLARE(ImageMatlabGadget)
}<|MERGE_RESOLUTION|>--- conflicted
+++ resolved
@@ -60,10 +60,7 @@
     cmd = "Q = matgadget.run_process(1, hdr_bytes, data); matgadget.emptyQ();";
     send_matlab_command(cmd);
 
-<<<<<<< HEAD
-=======
     GDEBUG("Test1\n");
->>>>>>> a8f2f1ca
     // Get the size of the gadget's queue
 
     mxArray *Q = engGetVariable(engine_, "Q");
@@ -71,13 +68,9 @@
         GDEBUG("Failed to get the Queue from matgadget\n");
         return GADGET_FAIL;
     }
-<<<<<<< HEAD
+
     size_t qlen = mxGetNumberOfElements(Q);
-=======
-    GDEBUG("Test2\n");
-    size_t qlen = mxGetNumberOfElements(Q);
-    GDEBUG("Queue size: %ld", qlen);
->>>>>>> a8f2f1ca
+   
 
     // Loop over the elements of the Q, reading one entry at a time
     // to get a structure with type, headerbytes, and data
@@ -151,7 +144,6 @@
                 GDEBUG("Failed to create new hoNDArray\n");
                 return GADGET_FAIL;
             }
-            GADGET_DEBUG2("Matlab output size: %i %i %i %i\n",dims[0],dims[1],dims[2],dims[3]);
 
             float *real_data = (float *)mxGetData(res_data);
             float *imag_data = (float *)mxGetImagData(res_data);
@@ -164,7 +156,6 @@
                 return GADGET_FAIL;
             }
 
-            GADGET_DEBUG2("MatlabGadget has placed Image header and data on queue %i \n",m4->getObjectPtr()->get_data_ptr());
             break;
         }
         default:
