#include "MatlabGadget.h"

<<<<<<< HEAD
#define NUMBER_OF_ACQ_FIELDS    24
#define NUMBER_OF_IDX_FIELDS    10
#define NUMBER_OF_IMG_FIELDS    25

namespace Gadgetron{

const char* ismrmrd_acq_field_names[] = {
    "version",
    "flags",
    "measurement_uid",
    "scan_counter",
    "acquisition_time_stamp",
    "physiology_time_stamp",
    "number_of_samples",
    "available_channels",
    "active_channels",
    "channel_mask",
    "discard_pre",
    "discard_post",
    "center_sample",
    "encoding_space_ref",
    "trajectory_dimensions",
    "sample_time_us",
    "position",
    "read_dir",
    "phase_dir",
    "slice_dir",
    "patient_table_position",
    "idx",
    "user_int",
    "user_float"
};

const char* ismrmrd_idx_field_names[] = {
    "kspace_encode_step_1",
    "kspace_encode_step_2",
    "average",
    "slice",
    "contrast",
    "phase",
    "repetition",
    "set",
    "segment",
    "user"
};

const char* ismrmrd_img_field_names[] = {
    "version",
    "flags",
    "measurement_uid",
    "matrix_size",
    "field_of_view",
    "channels",
    "position",
    "read_dir",
    "phase_dir",
    "slice_dir",
    "patient_table_position",
    "average",
    "slice",
    "contrast",
    "phase",
    "repetition",
    "set",
    "acquisition_time_stamp",
    "physiology_time_stamp",
    "image_data_type",
    "image_type",
    "image_index",
    "image_series_index",
    "user_int",
    "user_float"
};

=======
>>>>>>> 5c18ced2
int AcquisitionMatlabGadget::process(GadgetContainerMessage<ISMRMRD::AcquisitionHeader>* m1,
        GadgetContainerMessage< hoNDArray< std::complex<float> > >* m2)
{
    // Initialize a string for matlab commands
    std::string cmd;

    ISMRMRD::AcquisitionHeader *acq = m1->getObjectPtr();

    mwSize acq_hdr_dims[2] = {1, sizeof(ISMRMRD::AcquisitionHeader)};
    mxArray *acq_hdr_bytes = mxCreateNumericArray(2, acq_hdr_dims, mxUINT8_CLASS, mxREAL);
    memcpy(mxGetData(acq_hdr_bytes), acq, sizeof(ISMRMRD::AcquisitionHeader));

    // Copy the data
    std::complex<float> *raw_data = m2->getObjectPtr()->get_data_ptr();
    if (!raw_data) {
        GADGET_DEBUG1("Broken raw_data pointer\n");
        return GADGET_FAIL;
    }

    unsigned long num_elements = m2->getObjectPtr()->get_number_of_elements();

    float *real_data = (float *)mxCalloc(num_elements, sizeof(float));
    if (!real_data) {
        GADGET_DEBUG1("Failed to allocate float* for real_data\n");
        return GADGET_FAIL;
    }
    float *imag_data = (float *)mxCalloc(num_elements, sizeof(float));
    if (!imag_data) {
        GADGET_DEBUG1("Failed to allocate float* for imag_data\n");
        return GADGET_FAIL;
    }

    for (int i = 0; i < num_elements; i++) {
        //std::cout << i << ": " << raw_data[i].real() << ", " << raw_data[i].imag() << endl;
        real_data[i] = raw_data[i].real();
        imag_data[i] = raw_data[i].imag();
    }

    mxArray *acq_data = mxCreateNumericMatrix(0, 0, mxSINGLE_CLASS, mxCOMPLEX);
    mxSetData(acq_data, real_data);
    mxSetImagData(acq_data, imag_data);
    mxSetM(acq_data, m1->getObjectPtr()->number_of_samples);
    mxSetN(acq_data, m1->getObjectPtr()->active_channels);

    // Logic:
    // send AcquisitionHeader as a byte array
    // send AcquisitionData as a complex float array
    // Call the run_process function in the BaseGadget
    // Empty the gadget's queue.
    // This puts a copy of the queue on the workspace.
    // The queue is a structure array and we read it back
    // TODO put this in a readme file somewhere useful
    engPutVariable(engine_, "hdr_bytes", acq_hdr_bytes);
    engPutVariable(engine_, "data", acq_data);
    cmd = "Q = matgadget.run_process(1, hdr_bytes, data); matgadget.emptyQ();";
    send_matlab_command(cmd);

    // Get the size of the gadget's queue
    mxArray *Q = engGetVariable(engine_, "Q");
    if (Q == NULL) {
        GADGET_DEBUG1("Failed to get the Queue from matgadget\n");
        return GADGET_FAIL;
    }
<<<<<<< HEAD

*/
    mxArray *res = mxDuplicateArray(acqdata);

    size_t number_of_samples = mxGetN(res);
    size_t active_channels = mxGetM(res);
    //printf("%lu %lu\n", number_of_samples, active_channels);

    GadgetContainerMessage<hoNDArray< std::complex<float> > >* m3 =
            new GadgetContainerMessage< hoNDArray< std::complex<float> > >();

    m1->cont(m3);
    std::vector<unsigned int> dims;
    dims.push_back(number_of_samples);
    dims.push_back(active_channels);
    try{ m3->getObjectPtr()->create(&dims); } 
    catch(bad_alloc& err){
        GADGET_DEBUG1("Failed to create new hoNDArray\n");
        return GADGET_FAIL;
    }

    real_data = (float *)mxGetData(res);
    imag_data = (float *)mxGetImagData(res);
    for (int i = 0; i < number_of_samples*active_channels; i++) {
        m3->getObjectPtr()->get_data_ptr()[i] = std::complex<float>(real_data[i],imag_data[i]);
=======
    size_t qlen = mxGetNumberOfElements(Q);
    //GADGET_DEBUG2("Queue size: %ld", qlen);

    // Loop over the elements of the Q, reading one entry at a time
    // to get a structure with type, headerbytes, and data
    mwIndex idx;
    for (idx = 0; idx < qlen; idx++) {
        mxArray *res_type = mxGetField(Q, idx, "type");
        mxArray *res_hdr  = mxGetField(Q, idx, "bytes");
        mxArray *res_data = mxGetField(Q, idx, "data");

        // determine the type of the object on the quue (i.e. acquisition or image)
        int tp = *((int *)mxGetData(res_type));
        switch (tp) {
        case 1:     // AcquisitionHeader
        {
            // grab the modified AcquisitionHeader and convert it back to C++
            GadgetContainerMessage<ISMRMRD::AcquisitionHeader>* m3 =
                    new GadgetContainerMessage<ISMRMRD::AcquisitionHeader>();
            ISMRMRD::AcquisitionHeader *hdr_new = m3->getObjectPtr();
            memcpy(hdr_new, mxGetData(res_hdr), sizeof(ISMRMRD::AcquisitionHeader));

            size_t number_of_samples = mxGetM(res_data);
            size_t active_channels = mxGetN(res_data);

            GadgetContainerMessage<hoNDArray< std::complex<float> > >* m4 =
                    new GadgetContainerMessage< hoNDArray< std::complex<float> > >();

            m3->cont(m4);
            std::vector<unsigned int> dims;
            dims.push_back(number_of_samples);
            dims.push_back(active_channels);
            if (!m4->getObjectPtr()->create(&dims)) {
                GADGET_DEBUG1("Failed to create new hoNDArray\n");
                return GADGET_FAIL;
            }

            float *real_data = (float *)mxGetData(res_data);
            float *imag_data = (float *)mxGetImagData(res_data);
            for (int i = 0; i < number_of_samples*active_channels; i++) {
                m4->getObjectPtr()->get_data_ptr()[i] = std::complex<float>(real_data[i],imag_data[i]);
            }

            if (this->next()->putq(m3) < 0) {
                GADGET_DEBUG1("Failed to put Acquisition message on queue\n");
                return GADGET_FAIL;
            }

            break;
        }
        case 2:     // ImageHeader
        {
            // grab the modified AcquisitionHeader and convert it back to C++
            GadgetContainerMessage<ISMRMRD::ImageHeader>* m3 =
                    new GadgetContainerMessage<ISMRMRD::ImageHeader>();
            ISMRMRD::ImageHeader *hdr_new = m3->getObjectPtr();
            memcpy(hdr_new, mxGetData(res_hdr), sizeof(ISMRMRD::ImageHeader));

            GadgetContainerMessage<hoNDArray< std::complex<float> > >* m4 =
                    new GadgetContainerMessage< hoNDArray< std::complex<float> > >();

            m3->cont(m4);
            std::vector<unsigned int> dims;
            dims.push_back(hdr_new->matrix_size[0]);
            dims.push_back(hdr_new->matrix_size[1]);
            dims.push_back(hdr_new->matrix_size[2]);
            dims.push_back(hdr_new->channels);
            if (!m4->getObjectPtr()->create(&dims)) {
                GADGET_DEBUG1("Failed to create new hoNDArray\n");
                return GADGET_FAIL;
            }

            float *real_data = (float *)mxGetData(res_data);
            float *imag_data = (float *)mxGetImagData(res_data);
            for (int i = 0; i < m4->getObjectPtr()->get_number_of_elements(); i++) {
                m4->getObjectPtr()->get_data_ptr()[i] = std::complex<float>(real_data[i],imag_data[i]);
            }

            if (this->next()->putq(m3) < 0) {
                GADGET_DEBUG1("Failed to put Image message on queue\n");
                return GADGET_FAIL;
            }

            break;
        }
        default:
            GADGET_DEBUG1("Matlab gadget returned undefined header type\n");
            return GADGET_FAIL;
        }
>>>>>>> 5c18ced2
    }

    // Match all mxCreate___s with mxDestroy___s
    mxDestroyArray(acq_hdr_bytes);
    mxDestroyArray(acq_data);

    return GADGET_OK;
}


// TODO: The ImageMatlabGadget is not currently templated
//      It only works for images of type std::complex<float>
int ImageMatlabGadget::process(GadgetContainerMessage<ISMRMRD::ImageHeader>* m1,
        GadgetContainerMessage< hoNDArray< std::complex<float> > >* m2)
{
    // Initialize a string for matlab commands
    std::string cmd;

    ISMRMRD::ImageHeader *img = m1->getObjectPtr();

    // Create a mxArray of bytes for the ISMRMRD::ImageHeader
    mwSize img_hdr_dims[2] = {1, sizeof(ISMRMRD::ImageHeader)};
    mxArray *img_hdr_bytes = mxCreateNumericArray(2, img_hdr_dims, mxUINT8_CLASS, mxREAL);
    memcpy(mxGetData(img_hdr_bytes), img, sizeof(ISMRMRD::ImageHeader));

    // Create a mxArray for the Image data
    std::complex<float> *raw_data = m2->getObjectPtr()->get_data_ptr();
    if (!raw_data) {
        GADGET_DEBUG1("Broken raw_data pointer\n");
        return GADGET_FAIL;
    }

    if (img->matrix_size[0] == 0) img->matrix_size[0] = 1;
    if (img->matrix_size[1] == 0) img->matrix_size[1] = 1;
    if (img->matrix_size[2] == 0) img->matrix_size[2] = 1;
    if (img->channels == 0) img->channels = 1;

    mwSize ndim = 4;
    mwSize dims[4] = {img->matrix_size[0], img->matrix_size[1], img->matrix_size[2], img->channels};
    mxArray *img_data = mxCreateNumericArray(ndim, dims, mxSINGLE_CLASS, mxCOMPLEX);

    float *real_data = (float *)mxGetData(img_data);
    float *imag_data = (float *)mxGetImagData(img_data);
    unsigned long num_elements = m2->getObjectPtr()->get_number_of_elements();
    for (int i = 0; i < num_elements; i++) {
        real_data[i] = raw_data[i].real();
        imag_data[i] = raw_data[i].imag();
    }

    engPutVariable(engine_, "hdr_bytes", img_hdr_bytes);
    engPutVariable(engine_, "data", img_data);
    cmd = "Q = matgadget.run_process(2, hdr_bytes, data); matgadget.emptyQ();";
    send_matlab_command(cmd);

    // Get the size of the gadget's queue
    mxArray *Q = engGetVariable(engine_, "Q");
    if (Q == NULL) {
        GADGET_DEBUG1("Failed to get the Queue from matgadget\n");
        return GADGET_FAIL;
    }
    size_t qlen = mxGetNumberOfElements(Q);

    // Loop over the elements of the Q, reading one entry at a time
    // to get a structure with type, headerbytes, and data
    mwIndex idx;
    for (idx = 0; idx < qlen; idx++) {
        mxArray *res_type = mxGetField(Q, idx, "type");
        mxArray *res_hdr  = mxGetField(Q, idx, "bytes");
        mxArray *res_data = mxGetField(Q, idx, "data");

        // determine the type of the object on the queue (i.e. acquisition or image)
        // although, since this is an Image gadget, it better be an image
        int tp = *((int *)mxGetData(res_type));
        switch (tp) {
        case 2:     // ImageHeader
        {
            // grab the modified AcquisitionHeader and convert it back to C++
            GadgetContainerMessage<ISMRMRD::ImageHeader>* m3 =
                    new GadgetContainerMessage<ISMRMRD::ImageHeader>();
            ISMRMRD::ImageHeader *hdr_new = m3->getObjectPtr();
            memcpy(hdr_new, mxGetData(res_hdr), sizeof(ISMRMRD::ImageHeader));

            GadgetContainerMessage<hoNDArray< std::complex<float> > >* m4 =
                    new GadgetContainerMessage< hoNDArray< std::complex<float> > >();

            m3->cont(m4);
            std::vector<unsigned int> dims;
            dims.push_back(hdr_new->matrix_size[0]);
            dims.push_back(hdr_new->matrix_size[1]);
            dims.push_back(hdr_new->matrix_size[2]);
            dims.push_back(hdr_new->channels);
            if (!m4->getObjectPtr()->create(&dims)) {
                GADGET_DEBUG1("Failed to create new hoNDArray\n");
                return GADGET_FAIL;
            }

            float *real_data = (float *)mxGetData(res_data);
            float *imag_data = (float *)mxGetImagData(res_data);
            for (int i = 0; i < m4->getObjectPtr()->get_number_of_elements(); i++) {
                m4->getObjectPtr()->get_data_ptr()[i] = std::complex<float>(real_data[i],imag_data[i]);
            }

            if (this->next()->putq(m3) < 0) {
                GADGET_DEBUG1("Failed to put Image message on queue\n");
                return GADGET_FAIL;
            }

            break;
        }
        default:
            GADGET_DEBUG1("Matlab gadget returned undefined header type\n");
            return GADGET_FAIL;
        }
    }

    // Match all mxCreate___s with mxDestroy___s
    mxDestroyArray(img_hdr_bytes);
    mxDestroyArray(img_data);

    return GADGET_OK;
}


GADGET_FACTORY_DECLARE(AcquisitionMatlabGadget)
GADGET_FACTORY_DECLARE(ImageMatlabGadget)
}<|MERGE_RESOLUTION|>--- conflicted
+++ resolved
@@ -1,82 +1,7 @@
 #include "MatlabGadget.h"
 
-<<<<<<< HEAD
-#define NUMBER_OF_ACQ_FIELDS    24
-#define NUMBER_OF_IDX_FIELDS    10
-#define NUMBER_OF_IMG_FIELDS    25
-
 namespace Gadgetron{
 
-const char* ismrmrd_acq_field_names[] = {
-    "version",
-    "flags",
-    "measurement_uid",
-    "scan_counter",
-    "acquisition_time_stamp",
-    "physiology_time_stamp",
-    "number_of_samples",
-    "available_channels",
-    "active_channels",
-    "channel_mask",
-    "discard_pre",
-    "discard_post",
-    "center_sample",
-    "encoding_space_ref",
-    "trajectory_dimensions",
-    "sample_time_us",
-    "position",
-    "read_dir",
-    "phase_dir",
-    "slice_dir",
-    "patient_table_position",
-    "idx",
-    "user_int",
-    "user_float"
-};
-
-const char* ismrmrd_idx_field_names[] = {
-    "kspace_encode_step_1",
-    "kspace_encode_step_2",
-    "average",
-    "slice",
-    "contrast",
-    "phase",
-    "repetition",
-    "set",
-    "segment",
-    "user"
-};
-
-const char* ismrmrd_img_field_names[] = {
-    "version",
-    "flags",
-    "measurement_uid",
-    "matrix_size",
-    "field_of_view",
-    "channels",
-    "position",
-    "read_dir",
-    "phase_dir",
-    "slice_dir",
-    "patient_table_position",
-    "average",
-    "slice",
-    "contrast",
-    "phase",
-    "repetition",
-    "set",
-    "acquisition_time_stamp",
-    "physiology_time_stamp",
-    "image_data_type",
-    "image_type",
-    "image_index",
-    "image_series_index",
-    "user_int",
-    "user_float"
-};
-
-=======
->>>>>>> 5c18ced2
 int AcquisitionMatlabGadget::process(GadgetContainerMessage<ISMRMRD::AcquisitionHeader>* m1,
         GadgetContainerMessage< hoNDArray< std::complex<float> > >* m2)
 {
@@ -140,33 +65,6 @@
         GADGET_DEBUG1("Failed to get the Queue from matgadget\n");
         return GADGET_FAIL;
     }
-<<<<<<< HEAD
-
-*/
-    mxArray *res = mxDuplicateArray(acqdata);
-
-    size_t number_of_samples = mxGetN(res);
-    size_t active_channels = mxGetM(res);
-    //printf("%lu %lu\n", number_of_samples, active_channels);
-
-    GadgetContainerMessage<hoNDArray< std::complex<float> > >* m3 =
-            new GadgetContainerMessage< hoNDArray< std::complex<float> > >();
-
-    m1->cont(m3);
-    std::vector<unsigned int> dims;
-    dims.push_back(number_of_samples);
-    dims.push_back(active_channels);
-    try{ m3->getObjectPtr()->create(&dims); } 
-    catch(bad_alloc& err){
-        GADGET_DEBUG1("Failed to create new hoNDArray\n");
-        return GADGET_FAIL;
-    }
-
-    real_data = (float *)mxGetData(res);
-    imag_data = (float *)mxGetImagData(res);
-    for (int i = 0; i < number_of_samples*active_channels; i++) {
-        m3->getObjectPtr()->get_data_ptr()[i] = std::complex<float>(real_data[i],imag_data[i]);
-=======
     size_t qlen = mxGetNumberOfElements(Q);
     //GADGET_DEBUG2("Queue size: %ld", qlen);
 
@@ -199,7 +97,9 @@
             std::vector<unsigned int> dims;
             dims.push_back(number_of_samples);
             dims.push_back(active_channels);
-            if (!m4->getObjectPtr()->create(&dims)) {
+            try {
+                m4->getObjectPtr()->create(&dims);
+            } catch (bad_alloc& err) {
                 GADGET_DEBUG1("Failed to create new hoNDArray\n");
                 return GADGET_FAIL;
             }
@@ -234,7 +134,9 @@
             dims.push_back(hdr_new->matrix_size[1]);
             dims.push_back(hdr_new->matrix_size[2]);
             dims.push_back(hdr_new->channels);
-            if (!m4->getObjectPtr()->create(&dims)) {
+            try {
+                m4->getObjectPtr()->create(&dims);
+            } catch (bad_alloc& err) {
                 GADGET_DEBUG1("Failed to create new hoNDArray\n");
                 return GADGET_FAIL;
             }
@@ -256,7 +158,6 @@
             GADGET_DEBUG1("Matlab gadget returned undefined header type\n");
             return GADGET_FAIL;
         }
->>>>>>> 5c18ced2
     }
 
     // Match all mxCreate___s with mxDestroy___s
@@ -348,7 +249,9 @@
             dims.push_back(hdr_new->matrix_size[1]);
             dims.push_back(hdr_new->matrix_size[2]);
             dims.push_back(hdr_new->channels);
-            if (!m4->getObjectPtr()->create(&dims)) {
+            try {
+                m4->getObjectPtr()->create(&dims);
+            } catch (bad_alloc& err) {
                 GADGET_DEBUG1("Failed to create new hoNDArray\n");
                 return GADGET_FAIL;
             }
