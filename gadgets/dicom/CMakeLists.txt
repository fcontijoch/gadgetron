# DCMTK-necessary preprocessor flags
set(CMAKE_CXX_FLAGS "${CMAKE_CXX_FLAGS} -DHAVE_CONFIG_H -D_REENTRANT -D_OSF_SOURCE")

set(Boost_NO_BOOST_CMAKE ON)
find_package(Boost COMPONENTS date_time REQUIRED)

if(WIN32)
  link_directories(${Boost_LIBRARY_DIRS})
endif(WIN32)

if (WIN32)
    set(GT_DICOM_LIBRARIES
        #z
        ${DCMTK_dcmdata_LIBRARY}
        ${DCMTK_oflog_LIBRARY}
        ${DCMTK_ofstd_LIBRARY}
        #m
        #rt
        #nsl
        #pthread
        )
else (WIN32)
    set(GT_DICOM_LIBRARIES
        z
        ${DCMTK_dcmdata_LIBRARY}
        ${DCMTK_oflog_LIBRARY}
        ${DCMTK_ofstd_LIBRARY}
        m
        #rt
        #nsl
        pthread
        )
endif (WIN32)

# sanity check:
#message("DCMTK ${DCMTK_HOME}")
#message("Include: ${DCMTK_INCLUDE_DIRS}")
#message("Libraries: ${GT_DICOM_LIBRARIES}")

include_directories(
        ${CMAKE_SOURCE_DIR}/gadgets/mri_core    # for GadgetIsmrmrdReadWrite.h
        ${DCMTK_INCLUDE_DIRS}
        ${CMAKE_SOURCE_DIR}/toolboxes/mri/pmri/gpu
        ${CMAKE_SOURCE_DIR}/toolboxes/nfft/gpu
        ${CMAKE_SOURCE_DIR}/toolboxes/core
        ${CMAKE_SOURCE_DIR}/toolboxes/core/gpu
        ${CMAKE_SOURCE_DIR}/toolboxes/core/cpu
        ${CMAKE_SOURCE_DIR}/toolboxes/core/cpu/image
        ${CMAKE_SOURCE_DIR}/toolboxes/core/cpu/hostutils
        ${CMAKE_SOURCE_DIR}/toolboxes/core/cpu/arma_math
        ${CMAKE_SOURCE_DIR}/toolboxes/core/cpu/image
        ${CMAKE_SOURCE_DIR}/toolboxes/core/cpu/algorithm
        ${CMAKE_SOURCE_DIR}/toolboxes/operators
        ${CMAKE_SOURCE_DIR}/toolboxes/operators/cpu
        ${CMAKE_SOURCE_DIR}/toolboxes/solvers
        ${CMAKE_SOURCE_DIR}/toolboxes/solvers/cpu
        ${CMAKE_SOURCE_DIR}/gadgets/core
        ${CMAKE_SOURCE_DIR}/toolboxes/core/cpu/arma_math
        ${CMAKE_SOURCE_DIR}/toolboxes/registration/optical_flow
        ${CMAKE_SOURCE_DIR}/toolboxes/gtplus
        ${CMAKE_SOURCE_DIR}/toolboxes/gtplus/util
        ${CMAKE_SOURCE_DIR}/toolboxes/gtplus/workflow
        ${CMAKE_SOURCE_DIR}/toolboxes/gtplus/algorithm
        ${CMAKE_SOURCE_DIR}/toolboxes/gtplus/solver
        ${CMAKE_SOURCE_DIR}/toolboxes/gadgettools
        ${CMAKE_SOURCE_DIR}/apps/gadgetron
        ${CMAKE_SOURCE_DIR}/apps/matlab
        ${CMAKE_SOURCE_DIR}/gadgets/mri_core 
        ${CMAKE_SOURCE_DIR}/gadgets/gtPlus
        ${ARMADILLO_INCLUDE_DIRS}
        )

add_library(gadgetron_dicom SHARED
    DicomFinishGadget.h DicomFinishGadget.cpp
    DicomFinishAttribGadget.h DicomFinishAttribGadget.cpp
    DicomImageWriter.h DicomImageWriter.cpp)

set_target_properties(gadgetron_dicom PROPERTIES VERSION ${GADGETRON_VERSION_STRING} SOVERSION ${GADGETRON_SOVERSION})

target_link_libraries(
  gadgetron_dicom
    gadgetron_toolbox_cpucore 
    ${ISMRMRD_LIBRARIES}
    optimized ${ACE_LIBRARIES}
    debug ${ACE_DEBUG_LIBRARY}
    ${Boost_LIBRARIES}
    ${GT_DICOM_LIBRARIES} )

if(ARMADILLO_FOUND)
    target_link_libraries(gadgetron_dicom gadgetron_toolbox_cpucore_math )
endif(ARMADILLO_FOUND)

if(MKL_FOUND)
    target_link_libraries(gadgetron_dicom gadgetron_toolbox_gtplus )
endif(MKL_FOUND)

install(
    FILES DicomFinishGadget.h DicomImageWriter.h gadgetron_dicom_export.h
    DESTINATION include COMPONENT main)

<<<<<<< HEAD
install(TARGETS ${GT_DICOM_LIB} DESTINATION lib COMPONENT main)

install(FILES dicom.xml DESTINATION config COMPONENT main)
=======
install(TARGETS gadgetron_dicom DESTINATION lib)

install(FILES dicom.xml DESTINATION ${GADGETRON_INSTALL_CONFIG_PATH})
>>>>>>> 28de8438
<|MERGE_RESOLUTION|>--- conflicted
+++ resolved
@@ -98,12 +98,6 @@
     FILES DicomFinishGadget.h DicomImageWriter.h gadgetron_dicom_export.h
     DESTINATION include COMPONENT main)
 
-<<<<<<< HEAD
-install(TARGETS ${GT_DICOM_LIB} DESTINATION lib COMPONENT main)
+install(TARGETS gadgetron_dicom DESTINATION lib COMPONENT main)
 
-install(FILES dicom.xml DESTINATION config COMPONENT main)
-=======
-install(TARGETS gadgetron_dicom DESTINATION lib)
-
-install(FILES dicom.xml DESTINATION ${GADGETRON_INSTALL_CONFIG_PATH})
->>>>>>> 28de8438
+install(FILES dicom.xml DESTINATION ${GADGETRON_INSTALL_CONFIG_PATH} COMPONENT main)