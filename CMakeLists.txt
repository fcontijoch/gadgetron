--- conflicted
+++ resolved
@@ -1,30 +1,9 @@
 cmake_minimum_required(VERSION 2.8)
 project(GADGETRON)
 
-# check the compiler version
-if("${CMAKE_CXX_COMPILER_ID}" STREQUAL "GNU")
-    if (CMAKE_CXX_COMPILER_VERSION VERSION_LESS 4.4)
-        message(FATAL_ERROR "Gadgetron requires GCC version >= 4.4")
-    endif()
-elseif ("${CMAKE_CXX_COMPILER_ID}" STREQUAL "Clang")
-    if (CMAKE_CXX_COMPILER_VERSION VERSION_LESS 3.5)
-        message(FATAL_ERROR "Gadgetron requires Clang version >= 3.5")
-    endif()
-elseif ("${CMAKE_CXX_COMPILER_ID}" STREQUAL "MSVC")
-    if (CMAKE_CXX_COMPILER_VERSION VERSION_LESS 16.0)
-        message(FATAL_ERROR "Gadgetron requires MSVC 2010 or above ")
-    endif()
-else()
-    message(WARNING "Unsupported compiler!")
-endif()
-
 #VERSIONING AND INSTALL PATHS
 set(GADGETRON_VERSION_MAJOR 3)
-<<<<<<< HEAD
-set(GADGETRON_VERSION_MINOR 0)
-=======
 set(GADGETRON_VERSION_MINOR 3)
->>>>>>> a8f2f1ca
 set(GADGETRON_VERSION_PATCH 0) 
 set(GADGETRON_VERSION_STRING ${GADGETRON_VERSION_MAJOR}.${GADGETRON_VERSION_MINOR}.${GADGETRON_VERSION_PATCH})
 set(GADGETRON_SOVERSION ${GADGETRON_VERSION_MAJOR}.${GADGETRON_VERSION_MINOR})
@@ -110,7 +89,6 @@
         endif (APPLE)
     endif (UNIX)
 endif (WIN32)
-
 include_directories(${CMAKE_SOURCE_DIR}/toolboxes/log)
 
 # whether to suppress compilation warnings
