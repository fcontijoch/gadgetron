--- conflicted
+++ resolved
@@ -263,13 +263,8 @@
                           gadgetron_toolbox_gtplus_io 
                           gadgetron_toolbox_cpucore_math )
 
-<<<<<<< HEAD
-    install(TARGETS gtplus DESTINATION lib COMPONENT main)
-    install(TARGETS gtplus_io DESTINATION lib COMPONENT main)
-=======
-    install(TARGETS gadgetron_toolbox_gtplus DESTINATION lib)
-    install(TARGETS gadgetron_toolbox_gtplus_io DESTINATION lib)
->>>>>>> 28de8438
+    install(TARGETS gadgetron_toolbox_gtplus DESTINATION lib COMPONENT main)
+    install(TARGETS gadgetron_toolbox_gtplus_io DESTINATION lib COMPONENT main)
 
     # install gtplus files
     install (FILES  
@@ -286,20 +281,10 @@
 
     # install gadgetron program files
     install (FILES  ${config_files} 
-<<<<<<< HEAD
-                    DESTINATION config COMPONENT main)
+                    DESTINATION ${GADGETRON_INSTALL_CONFIG_PATH} COMPONENT main)
 
     install (FILES  ${gtCloud_files} 
-                    DESTINATION config/gtCloud COMPONENT main)
-
-    install (FILES  ${schema_files} 
-                    DESTINATION schema COMPONENT main)
-=======
-                    DESTINATION ${GADGETRON_INSTALL_CONFIG_PATH})
-
-    install (FILES  ${gtCloud_files} 
-                    DESTINATION ${GADGETRON_INSTALL_CONFIG_PATH}/gtCloud)
->>>>>>> 28de8438
+                    DESTINATION ${GADGETRON_INSTALL_CONFIG_PATH}/gtCloud COMPONENT main)
 
     # This one depends on the gadgets being compiled
     if (ACE_FOUND AND ISMRMRD_FOUND AND FFTW3_FOUND)
