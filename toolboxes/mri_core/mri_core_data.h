--- conflicted
+++ resolved
@@ -5,12 +5,8 @@
 #include "ismrmrd/ismrmrd.h"
 #include "Gadgetron.h"
 #include <vector>
-<<<<<<< HEAD
+#include <set>
 #include "hoNDArray.h"
-=======
-#include <set>
->>>>>>> d88121ba
-
 namespace Gadgetron 
 {
 
