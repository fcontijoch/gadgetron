find_package(HDF5 REQUIRED HL)

if (WIN32)
  ADD_DEFINITIONS(-D__BUILD_GADGETRON_GPUXRAY__)
endif (WIN32)


include_directories(
  ${CMAKE_SOURCE_DIR}/toolboxes/core
  ${CMAKE_SOURCE_DIR}/toolboxes/core/cpu
  ${CMAKE_SOURCE_DIR}/toolboxes/core/cpu/image
  ${CMAKE_SOURCE_DIR}/toolboxes/core/cpu/arma_math
  ${CMAKE_SOURCE_DIR}/toolboxes/core/gpu
  ${CMAKE_SOURCE_DIR}/toolboxes/nfft/gpu
  ${CMAKE_SOURCE_DIR}/toolboxes/registration/optical_flow/cpu
  ${CMAKE_SOURCE_DIR}/toolboxes/solvers/cpu
  ${CMAKE_SOURCE_DIR}/toolboxes/solvers
  ${CMAKE_SOURCE_DIR}/toolboxes/solvers/gpu
  ${CMAKE_SOURCE_DIR}/toolboxes/operators
  ${CUDA_INCLUDE_DIRS}
  ${Boost_INCLUDE_DIR}
  ${HDF5_INCLUDE_DIR}
  ${HDF5_INCLUDE_DIR}/cpp
  ${ISMRMRD_INCLUDE_DIR}
  ${ARMADILLO_INCLUDE_DIRS}
)

cuda_add_library(gadgetron_toolbox_gpuxray SHARED
  conebeam_projection.cu 
  hoCuConebeamProjectionOperator.cpp 
  )

set_target_properties(gadgetron_toolbox_gpuxray PROPERTIES VERSION ${GADGETRON_VERSION_STRING} SOVERSION ${GADGETRON_SOVERSION})

target_link_libraries(
  gadgetron_toolbox_gpuxray gadgetron_toolbox_gpucore gadgetron_toolbox_gpunfft
  gadgetron_toolbox_cpucore_math
  ${CUDA_LIBRARIES}
)

<<<<<<< HEAD
install(TARGETS gpuxray DESTINATION lib COMPONENT main)
=======
install(TARGETS gadgetron_toolbox_gpuxray DESTINATION lib)
>>>>>>> 28de8438

install(FILES 
  CBCT_acquisition.h
  CBCT_binning.h
  conebeam_projection.h
  hoCuConebeamProjectionOperator.h
  gpuxray_export.h 
  DESTINATION include COMPONENT main)<|MERGE_RESOLUTION|>--- conflicted
+++ resolved
@@ -38,11 +38,7 @@
   ${CUDA_LIBRARIES}
 )
 
-<<<<<<< HEAD
-install(TARGETS gpuxray DESTINATION lib COMPONENT main)
-=======
-install(TARGETS gadgetron_toolbox_gpuxray DESTINATION lib)
->>>>>>> 28de8438
+install(TARGETS gadgetron_toolbox_gpuxray DESTINATION lib COMPONENT main)
 
 install(FILES 
   CBCT_acquisition.h
