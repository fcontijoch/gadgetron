/** \file cuNDArray.h
\brief GPU-based N-dimensional array (data container)
*/

#ifndef CUNDARRAY_H
#define CUNDARRAY_H
#pragma once

#include "NDArray.h"
#include "hoNDArray.h"
#include "complext.h"
#include "GadgetronCuException.h"
#include "check_CUDA.h"

#include <boost/shared_ptr.hpp>
#include <cuda.h>
#include <cuda_runtime_api.h>
#include <thrust/device_vector.h>

namespace Gadgetron{

    template <class T> class cuNDArray : public NDArray<T>
    {

    public:

        // Constructors
        //

        cuNDArray() : NDArray<T>::NDArray() 
        { 
            cudaGetDevice(&this->device_); 
        }

        cuNDArray(const cuNDArray<T> &a) : NDArray<T>::NDArray() 
        {
            cudaGetDevice(&this->device_);
            this->data_ = 0;
            this->dimensions_ = a.get_dimensions();
            allocate_memory();
            if (a.device_ == this->device_) {
                CUDA_CALL(cudaMemcpy(this->data_, a.data_, this->elements_*sizeof(T), cudaMemcpyDeviceToDevice));
            } else {
                //This memory is on a different device, we must move it.
                cudaSetDevice(a.device_);
                boost::shared_ptr< hoNDArray<T> > tmp = a.to_host();
                cudaSetDevice(this->device_);
                cudaError_t err = cudaMemcpy(this->data_, tmp->get_data_ptr(), this->elements_*sizeof(T), cudaMemcpyHostToDevice);
                if (err !=cudaSuccess) {
                    deallocate_memory();
                    this->data_ = 0;
                    this->dimensions_->clear();
                    throw cuda_error(err);
                }
            }
        }

        cuNDArray(const cuNDArray<T> *a) : NDArray<T>::NDArray() 
        {
            cudaGetDevice(&this->device_);
            this->data_ = 0;
            this->dimensions_ = a->get_dimensions();
            allocate_memory();
            if (a->device_ == this->device_) {
                CUDA_CALL(cudaMemcpy(this->data_, a->data_, this->elements_*sizeof(T), cudaMemcpyDeviceToDevice));
            } else {
                //This memory is on a different device, we must move it.
                cudaSetDevice(a->device_);
                boost::shared_ptr< hoNDArray<T> > tmp = a->to_host();
                cudaSetDevice(this->device_);
                cudaError_t err = cudaMemcpy(this->data_, tmp->get_data_ptr(), this->elements_*sizeof(T), cudaMemcpyHostToDevice);
                if (err !=cudaSuccess) {
                    deallocate_memory();
                    this->data_ = 0;
                    this->dimensions_->clear();
                    throw cuda_error(err);
                }
            }
        }

<<<<<<< HEAD
        cuNDArray(const hoNDArray<T> &a) : NDArray<T>::NDArray() 
        {
            cudaGetDevice(&this->device_);
            this->dimensions_ = a.get_dimensions();
            allocate_memory();
            if (cudaMemcpy(this->data_, a.get_data_ptr(), this->elements_*sizeof(T), cudaMemcpyHostToDevice) != cudaSuccess) {
                deallocate_memory();
                this->data_ = 0;
                this->dimensions_->clear();
            }
        }

        cuNDArray(hoNDArray<T> *a) : NDArray<T>::NDArray() 
        {
            cudaGetDevice(&this->device_);
            this->dimensions_ = a->get_dimensions();
            allocate_memory();
            if (cudaMemcpy(this->data_, a->get_data_ptr(), this->elements_*sizeof(T), cudaMemcpyHostToDevice) != cudaSuccess) {
                deallocate_memory();
                this->data_ = 0;
                this->dimensions_->clear();
            }
        }

        cuNDArray(std::vector<size_t> *dimensions) : NDArray<T>::NDArray() 
        {
            cudaGetDevice(&this->device_);
            create(dimensions);
        }

        cuNDArray(std::vector<size_t> *dimensions, int device_no) : NDArray<T>::NDArray() 
        {
            cudaGetDevice(&this->device_);
            create(dimensions,device_no);
        }

        cuNDArray(std::vector<size_t> *dimensions, T* data, bool delete_data_on_destruct = false) : NDArray<T>::NDArray()
        {
            cudaGetDevice(&this->device_);
            create(dimensions,data,delete_data_on_destruct);
        }

        cuNDArray(std::vector<size_t> &dimensions) : NDArray<T>::NDArray() 
        {
            cudaGetDevice(&this->device_);
            create(dimensions);
        }

        cuNDArray(std::vector<size_t> &dimensions, int device_no) : NDArray<T>::NDArray() 
        {
            cudaGetDevice(&this->device_);
            create(dimensions,device_no);
        }

        cuNDArray(std::vector<size_t> &dimensions, T* data, bool delete_data_on_destruct = false) : NDArray<T>::NDArray()
        {
            cudaGetDevice(&this->device_);
            create(dimensions,data,delete_data_on_destruct);
        }

        cuNDArray(boost::shared_ptr<std::vector<size_t> > dimensions) : NDArray<T>::NDArray()
        {
            cudaGetDevice(&this->device_);
            create(dimensions.get());
        }

        cuNDArray(boost::shared_ptr<std::vector<size_t> > dimensions, int device_no) : NDArray<T>::NDArray()
        {
            cudaGetDevice(&this->device_);
            create(dimensions.get(),device_no);
        }

        cuNDArray(boost::shared_ptr<std::vector<size_t> > dimensions, T* data, bool delete_data_on_destruct = false) : NDArray<T>::NDArray()
        {
            cudaGetDevice(&this->device_);
            create(dimensions.get(),data,delete_data_on_destruct);
        }

        cuNDArray(size_t len)
        {
            std::vector<size_t> dim(1);
            dim[0] = len;
            cudaGetDevice(&this->device_);
            create(dim);
        }

        cuNDArray(size_t sx, size_t sy)
        {
            std::vector<size_t> dim(2);
            dim[0] = sx;
            dim[1] = sy;
            cudaGetDevice(&this->device_);
            create(dim);
        }

        cuNDArray(size_t sx, size_t sy, size_t sz)
        {
            std::vector<size_t> dim(3);
            dim[0] = sx;
            dim[1] = sy;
            dim[2] = sz;
            cudaGetDevice(&this->device_);
            create(dim);
        }

        cuNDArray(size_t sx, size_t sy, size_t sz, size_t st)
        {
            std::vector<size_t> dim(4);
            dim[0] = sx;
            dim[1] = sy;
            dim[2] = sz;
            dim[3] = st;
            cudaGetDevice(&this->device_);
            create(dim);
        }

        cuNDArray(size_t sx, size_t sy, size_t sz, size_t st, size_t sp)
        {
            std::vector<size_t> dim(5);
            dim[0] = sx;
            dim[1] = sy;
            dim[2] = sz;
            dim[3] = st;
            dim[4] = sp;
            cudaGetDevice(&this->device_);
            create(dim);
        }

        cuNDArray(size_t sx, size_t sy, size_t sz, size_t st, size_t sp, size_t sq)
        {
            std::vector<size_t> dim(6);
            dim[0] = sx;
            dim[1] = sy;
            dim[2] = sz;
            dim[3] = st;
            dim[4] = sp;
            dim[5] = sq;
            cudaGetDevice(&this->device_);
            create(dim);
        }

        cuNDArray(size_t sx, size_t sy, size_t sz, size_t st, size_t sp, size_t sq, size_t sr)
        {
            std::vector<size_t> dim(7);
            dim[0] = sx;
            dim[1] = sy;
            dim[2] = sz;
            dim[3] = st;
            dim[4] = sp;
            dim[5] = sq;
            dim[6] = sr;
            cudaGetDevice(&this->device_);
            create(dim);
        }

        cuNDArray(size_t sx, size_t sy, size_t sz, size_t st, size_t sp, size_t sq, size_t sr, size_t ss)
        {
            std::vector<size_t> dim(8);
            dim[0] = sx;
            dim[1] = sy;
            dim[2] = sz;
            dim[3] = st;
            dim[4] = sp;
            dim[5] = sq;
            dim[6] = sr;
            dim[7] = ss;
            cudaGetDevice(&this->device_);
            create(dim);
        }

        // Destructor
        virtual ~cuNDArray()
        { 
            if (this->delete_data_on_destruct_) 
                deallocate_memory();  
        }

        // Assignment operator
        cuNDArray<T>& operator=(const cuNDArray<T>& rhs)
        {
            int cur_device; 
            CUDA_CALL(cudaGetDevice(&cur_device));
            bool dimensions_match = this->dimensions_equal(&rhs);
            if (dimensions_match && (rhs.device_ == cur_device) && (cur_device == this->device_)) {
                CUDA_CALL(cudaMemcpy(this->data_, rhs.data_, this->elements_*sizeof(T), cudaMemcpyDeviceToDevice));
            }
            else {
                CUDA_CALL(cudaSetDevice(this->device_));
                if( !dimensions_match ){
                    deallocate_memory();
                    this->elements_ = rhs.elements_;
                    this->dimensions_ = rhs.get_dimensions();
                    allocate_memory();
                }
                if (this->device_ == rhs.device_) {
                    if (cudaMemcpy(this->data_, rhs.data_, this->elements_*sizeof(T), cudaMemcpyDeviceToDevice) !=cudaSuccess) {	    
                        cudaSetDevice(cur_device);
                        throw cuda_error("cuNDArray::operator=: failed to copy data (2)");
                    }
                } else {
                    if( cudaSetDevice(rhs.device_) != cudaSuccess) {
                        cudaSetDevice(cur_device);
                        throw cuda_error("cuNDArray::operator=: unable to set device no (2)");
                    }
                    boost::shared_ptr< hoNDArray<T> > tmp = rhs.to_host();
                    if( cudaSetDevice(this->device_) != cudaSuccess) {
                        cudaSetDevice(cur_device);
                        throw cuda_error("cuNDArray::operator=: unable to set device no (3)");
                    }
                    if (cudaMemcpy(this->data_, tmp->get_data_ptr(), this->elements_*sizeof(T), cudaMemcpyHostToDevice) != cudaSuccess) {
                        cudaSetDevice(cur_device);
                        throw cuda_error("cuNDArray::operator=: failed to copy data (3)");
                    }
                }
                if( cudaSetDevice(cur_device) != cudaSuccess) {
                    throw cuda_error("cuNDArray::operator=: unable to restore to current device");
                }
            }
            return *this;
        }

        cuNDArray<T>& operator=(const hoNDArray<T>& rhs)
        {
            int cur_device; 
            CUDA_CALL(cudaGetDevice(&cur_device));
            bool dimensions_match = this->dimensions_equal(&rhs);
            if (dimensions_match && (cur_device == this->device_)) {
                CUDA_CALL(cudaMemcpy(this->get_data_ptr(), rhs.get_data_ptr(), this->get_number_of_elements()*sizeof(T), cudaMemcpyHostToDevice));
            }
            else {
                CUDA_CALL(cudaSetDevice(this->device_));
                if( !dimensions_match ){
                    deallocate_memory();
                    this->elements_ = rhs.get_number_of_elements();
                    this->dimensions_ = rhs.get_dimensions();
                    allocate_memory();
                }
                if (cudaMemcpy(this->get_data_ptr(), rhs.get_data_ptr(), this->get_number_of_elements()*sizeof(T),
                    cudaMemcpyHostToDevice) !=cudaSuccess) {
                        cudaSetDevice(cur_device);
                        throw cuda_error("cuNDArray::operator=: failed to copy data (1)");
                }
                if( cudaSetDevice(cur_device) != cudaSuccess) {
                    throw cuda_error("cuNDArray::operator=: unable to restore to current device");
                }
            }
            return *this;
        }

        virtual void create(std::vector<size_t> *dimensions)
        {
            if ( this->dimensions_equal(dimensions) )
            {
                return;
            }

            return NDArray<T>::create(dimensions);
        }

        virtual void create(std::vector<size_t> *dimensions, int device_no)
        {
            if (device_no < 0){
                throw cuda_error("cuNDArray::create: illegal device no");
            }

            if ( this->dimensions_equal(dimensions) && this->device_==device_no )
            {
                return;
            }

            this->device_ = device_no; 
            NDArray<T>::create(dimensions);
        }

        virtual void create(std::vector<size_t> *dimensions, T* data, bool delete_data_on_destruct = false)
        {
            if (!data) {
                throw std::runtime_error("cuNDArray::create: 0x0 pointer provided");
            }

            int tmp_device; 
            if( cudaGetDevice(&tmp_device) != cudaSuccess) {
                throw cuda_error("cuNDArray::create: Unable to query for device");
            }

            cudaDeviceProp deviceProp; 
            if( cudaGetDeviceProperties( &deviceProp, tmp_device) != cudaSuccess) {
                throw cuda_error("cuNDArray::create: Unable to query device properties");
            }

            if (deviceProp.unifiedAddressing) {
                cudaPointerAttributes attrib;
                if (cudaPointerGetAttributes(&attrib, data) != cudaSuccess) {
                    CHECK_FOR_CUDA_ERROR();
                    throw cuda_error("cuNDArray::create: Unable to determine attributes of pointer");
                }
                this->device_ = attrib.device;
            } else {
                this->device_ = tmp_device;
            }

            NDArray<T>::create(dimensions, data, delete_data_on_destruct);
        }

        virtual void create(std::vector<size_t> &dimensions)
        {
            if ( this->dimensions_equal(&dimensions) )
            {
                return;
            }

            return NDArray<T>::create(dimensions);
        }

        virtual void create(std::vector<size_t> &dimensions, int device_no)
        {
            if (device_no < 0){
                throw cuda_error("cuNDArray::create: illegal device no");
            }

            if ( this->dimensions_equal(&dimensions) && this->device_==device_no )
            {
                return;
            }

            this->device_ = device_no; 
            NDArray<T>::create(dimensions);
        }

        virtual void create(std::vector<size_t> &dimensions, T* data, bool delete_data_on_destruct = false)
        {
            if (!data) {
                throw std::runtime_error("cuNDArray::create: 0x0 pointer provided");
            }

            int tmp_device; 
            if( cudaGetDevice(&tmp_device) != cudaSuccess) {
                throw cuda_error("cuNDArray::create: Unable to query for device");
            }

            cudaDeviceProp deviceProp;
            if( cudaGetDeviceProperties( &deviceProp, tmp_device) != cudaSuccess) {
                throw cuda_error("cuNDArray::create: Unable to query device properties");
            }

            if (deviceProp.unifiedAddressing) {
                cudaPointerAttributes attrib;
                if (cudaPointerGetAttributes(&attrib, data) != cudaSuccess) {
                    CHECK_FOR_CUDA_ERROR();
                    throw cuda_error("cuNDArray::create: Unable to determine attributes of pointer");
                }
                this->device_ = attrib.device;
            } else {
                this->device_ = tmp_device;
            }

            NDArray<T>::create(dimensions, data, delete_data_on_destruct);
        }

        virtual void create(boost::shared_ptr<std::vector<size_t> > dimensions){
            this->create(dimensions.get());
        }

        virtual void create(boost::shared_ptr<std::vector<size_t> > dimensions, int device_no){
            this->create(dimensions.get(),device_no);
        }

        virtual void create(boost::shared_ptr<std::vector<size_t> > dimensions, T* data, bool delete_data_on_destruct = false){
            this->create(dimensions.get(), data, delete_data_on_destruct);
        }

        virtual void create(size_t len)
        {
            std::vector<size_t> dim(1);
            dim[0] = len;
            this->create(dim);
        }

        virtual void create(size_t sx, size_t sy)
        {
            std::vector<size_t> dim(2);
            dim[0] = sx;
            dim[1] = sy;
            this->create(dim);
        }

        virtual void create(size_t sx, size_t sy, size_t sz)
        {
            std::vector<size_t> dim(3);
            dim[0] = sx;
            dim[1] = sy;
            dim[2] = sz;
            this->create(dim);
        }

        virtual void create(size_t sx, size_t sy, size_t sz, size_t st)
        {
            std::vector<size_t> dim(4);
            dim[0] = sx;
            dim[1] = sy;
            dim[2] = sz;
            dim[3] = st;
            this->create(dim);
        }

        virtual void create(size_t sx, size_t sy, size_t sz, size_t st, size_t sp)
        {
            std::vector<size_t> dim(5);
            dim[0] = sx;
            dim[1] = sy;
            dim[2] = sz;
            dim[3] = st;
            dim[4] = sp;
            this->create(dim);
        }

        virtual void create(size_t sx, size_t sy, size_t sz, size_t st, size_t sp, size_t sq)
        {
            std::vector<size_t> dim(6);
            dim[0] = sx;
            dim[1] = sy;
            dim[2] = sz;
            dim[3] = st;
            dim[4] = sp;
            dim[5] = sq;
            this->create(dim);
        }

        virtual void create(size_t sx, size_t sy, size_t sz, size_t st, size_t sp, size_t sq, size_t sr)
        {
            std::vector<size_t> dim(7);
            dim[0] = sx;
            dim[1] = sy;
            dim[2] = sz;
            dim[3] = st;
            dim[4] = sp;
            dim[5] = sq;
            dim[6] = sr;
            this->create(dim);
        }

        virtual void create(size_t sx, size_t sy, size_t sz, size_t st, size_t sp, size_t sq, size_t sr, size_t ss)
        {
            std::vector<size_t> dim(8);
            dim[0] = sx;
            dim[1] = sy;
            dim[2] = sz;
            dim[3] = st;
            dim[4] = sp;
            dim[5] = sq;
            dim[6] = sr;
            dim[7] = ss;
            this->create(dim);
        }

        virtual boost::shared_ptr< hoNDArray<T> > to_host() const
        {
            boost::shared_ptr< hoNDArray<T> > ret(new hoNDArray<T>(this->dimensions_.get()));
            if (cudaMemcpy(ret->get_data_ptr(), this->data_, this->elements_*sizeof(T), cudaMemcpyDeviceToHost) != cudaSuccess) {
                throw cuda_error("cuNDArray::to_host(): failed to copy memory from device");
            }

            return ret;
        }

        virtual void to_host( hoNDArray<T> *out ) const 
        {
            if( !out ){
                throw std::runtime_error("cuNDArray::to_host(): illegal array passed.");
            }

            if( out->get_number_of_elements() != this->get_number_of_elements() ){	
                out->create( this->get_dimensions().get());
            }

            if( cudaMemcpy( out->get_data_ptr(), this->data_, this->elements_*sizeof(T), cudaMemcpyDeviceToHost) != cudaSuccess) {
                throw cuda_error("cuNDArray::to_host(): failed to copy memory from device");
            }
        }

        virtual void set_device(int device)
        {
            if( device_ == device )
                return;

            int cur_device;
            if( cudaGetDevice(&cur_device) != cudaSuccess) {
                throw cuda_error("cuNDArray::set_device: unable to get device no");
            }

            if( cur_device != device_ && cudaSetDevice(device_) != cudaSuccess) {
                throw cuda_error("cuNDArray::set_device: unable to set device no");
            }

            boost::shared_ptr< hoNDArray<T> > tmp = to_host();
            deallocate_memory();
            if( cudaSetDevice(device) != cudaSuccess) {
                cudaSetDevice(cur_device);
                throw cuda_error("cuNDArray::set_device: unable to set device no (2)");
            }

            device_ = device;
            allocate_memory();
            if (cudaMemcpy(this->data_, tmp->get_data_ptr(), this->elements_*sizeof(T), cudaMemcpyHostToDevice) != cudaSuccess) {
                cudaSetDevice(cur_device);
                throw cuda_error("cuNDArray::set_device: failed to copy data");
            }

            if( cudaSetDevice(cur_device) != cudaSuccess) {
                throw cuda_error("cuNDArray::set_device: unable to restore device to current device");
            }
        }

        inline int get_device() { return device_; }

        thrust::device_ptr<T> get_device_ptr(){
            return thrust::device_ptr<T>(this->data_);
        }

        thrust::device_ptr<T> begin(){
            return thrust::device_ptr<T>(this->data_);
        }

        thrust::device_ptr<T> end(){
            return thrust::device_ptr<T>(this->data_)+this->get_number_of_elements();
        }

        T at( size_t idx ){
            if( idx >= this->get_number_of_elements() ){
                throw std::runtime_error("cuNDArray::at(): index out of range.");
            }
            T res;
            CUDA_CALL(cudaMemcpy(&res, &this->get_data_ptr()[idx], sizeof(T), cudaMemcpyDeviceToHost));
            return res;
        }

        T operator[]( size_t idx ){
            if( idx >= this->get_number_of_elements() ){
                throw std::runtime_error("cuNDArray::operator[]: index out of range.");
            }
            T res;
            CUDA_CALL(cudaMemcpy(&res, &this->get_data_ptr()[idx], sizeof(T), cudaMemcpyDeviceToHost));
            return res;
        }

    protected:

        int device_; 

        virtual void allocate_memory()
        {
            deallocate_memory();

            this->elements_ = 1;
            if (this->dimensions_->empty())
                throw std::runtime_error("cuNDArray::allocate_memory() : dimensions is empty.");
            for (size_t i = 0; i < this->dimensions_->size(); i++) {
                this->elements_ *= (*this->dimensions_)[i];
            } 

            size_t size = this->elements_ * sizeof(T);

            int device_no_old;
            if (cudaGetDevice(&device_no_old) != cudaSuccess) {
                throw cuda_error("cuNDArray::allocate_memory: unable to get device no");
            }

            if (device_ != device_no_old) {
                if (cudaSetDevice(device_) != cudaSuccess) {
                    throw cuda_error("cuNDArray::allocate_memory: unable to set device no");
                }
            }

            if (cudaMalloc((void**) &this->data_,size) != cudaSuccess) {
                size_t free = 0, total = 0;
                cudaMemGetInfo(&free, &total);
                std::stringstream err("cuNDArray::allocate_memory() : Error allocating CUDA memory");
                err << "CUDA Memory: " << free << " (" << total << ")";

                err << "   memory requested: " << size << "( ";
                for (size_t i = 0; i < this->dimensions_->size(); i++) {
                    std::cerr << (*this->dimensions_)[i] << " ";
                }
                err << ")";
                this->data_ = 0;
                throw std::runtime_error(err.str());
            }

            if (device_ != device_no_old) {
                if (cudaSetDevice(device_no_old) != cudaSuccess) {
                    throw cuda_error("cuNDArray::allocate_memory: unable to restore device no");
                }
            }
        }

        virtual void deallocate_memory()
        {
            if (this->data_) {

                int device_no_old;
                CUDA_CALL(cudaGetDevice(&device_no_old));
                if (device_ != device_no_old) {
                    CUDA_CALL(cudaSetDevice(device_));
                }

                CUDA_CALL(cudaFree(this->data_));
                if (device_ != device_no_old) {
                    CUDA_CALL(cudaSetDevice(device_no_old));
                }
                this->data_ = 0;
            }
        }
    };
=======
    cuNDArray(boost::shared_ptr<std::vector<size_t> > dimensions, T* data, bool delete_data_on_destruct = false) : NDArray<T>::NDArray()
    {
      cudaGetDevice(&this->device_);
      create(dimensions.get(),data,delete_data_on_destruct);
    }

    // Destructor
    virtual ~cuNDArray()
    { 
      if (this->delete_data_on_destruct_) 
        deallocate_memory();  
    }

    // Assignment operator
    cuNDArray<T>& operator=(const cuNDArray<T>& rhs)
    {
      int cur_device; 
      CUDA_CALL(cudaGetDevice(&cur_device));      
      bool dimensions_match = this->dimensions_equal(&rhs);      
      if (dimensions_match && (rhs.device_ == cur_device) && (cur_device == this->device_)) {	
        CUDA_CALL(cudaMemcpy(this->data_, rhs.data_, this->elements_*sizeof(T), cudaMemcpyDeviceToDevice));
      } 
      else {	
        CUDA_CALL(cudaSetDevice(this->device_));
        if( !dimensions_match ){
        	if (!this->delete_data_on_destruct_){
        		throw std::runtime_error("Array dimensions mismatch in cuNDArray::operator=. Cannot change dimensions of non-destructable array.");
					}
          deallocate_memory();	  
          this->elements_ = rhs.elements_;
          this->dimensions_ = rhs.get_dimensions();
          allocate_memory();	  
        }	
        if (this->device_ == rhs.device_) {
          if (cudaMemcpy(this->data_, rhs.data_, this->elements_*sizeof(T), cudaMemcpyDeviceToDevice) !=cudaSuccess) {	    
            cudaSetDevice(cur_device);
            throw cuda_error("cuNDArray::operator=: failed to copy data (2)");
          }
        } else {	  
          if( cudaSetDevice(rhs.device_) != cudaSuccess) {	    
            cudaSetDevice(cur_device);
            throw cuda_error("cuNDArray::operator=: unable to set device no (2)");
          }
          boost::shared_ptr< hoNDArray<T> > tmp = rhs.to_host();
          if( cudaSetDevice(this->device_) != cudaSuccess) {	    
            cudaSetDevice(cur_device);
            throw cuda_error("cuNDArray::operator=: unable to set device no (3)");
          }	  
          if (cudaMemcpy(this->data_, tmp->get_data_ptr(), this->elements_*sizeof(T), cudaMemcpyHostToDevice) != cudaSuccess) {	    
            cudaSetDevice(cur_device);
            throw cuda_error("cuNDArray::operator=: failed to copy data (3)");
          }
        }	
        if( cudaSetDevice(cur_device) != cudaSuccess) {
          throw cuda_error("cuNDArray::operator=: unable to restore to current device");
        }
      }      
      return *this;
    }

    cuNDArray<T>& operator=(const hoNDArray<T>& rhs)
    {
      int cur_device; 
      CUDA_CALL(cudaGetDevice(&cur_device));      
      bool dimensions_match = this->dimensions_equal(&rhs);      
      if (dimensions_match && (cur_device == this->device_)) {	
        CUDA_CALL(cudaMemcpy(this->get_data_ptr(), rhs.get_data_ptr(), this->get_number_of_elements()*sizeof(T), cudaMemcpyHostToDevice));
      }
      else {	
        CUDA_CALL(cudaSetDevice(this->device_));
        if( !dimensions_match ){	  
          deallocate_memory();	  
          this->elements_ = rhs.get_number_of_elements();
          this->dimensions_ = rhs.get_dimensions();
          allocate_memory();	  
        }	
        if (cudaMemcpy(this->get_data_ptr(), rhs.get_data_ptr(), this->get_number_of_elements()*sizeof(T), 
                       cudaMemcpyHostToDevice) !=cudaSuccess) {	    
          cudaSetDevice(cur_device);
          throw cuda_error("cuNDArray::operator=: failed to copy data (1)");
        }
        if( cudaSetDevice(cur_device) != cudaSuccess) {
          throw cuda_error("cuNDArray::operator=: unable to restore to current device");
        }
      }      
      return *this;
    }
    
    virtual void create(std::vector<size_t> *dimensions)
    {
      return NDArray<T>::create(dimensions);
    }
    
    virtual void create(std::vector<size_t> *dimensions, int device_no)
    {
      if (device_no < 0){
        throw cuda_error("cuNDArray::create: illegal device no");
      }      
      this->device_ = device_no; 
      NDArray<T>::create(dimensions);
    }

    virtual void create(std::vector<size_t> *dimensions, T* data, bool delete_data_on_destruct = false)
    {
      if (!data) {
        throw std::runtime_error("cuNDArray::create: 0x0 pointer provided");
      }  
      int tmp_device; 
      if( cudaGetDevice(&tmp_device) != cudaSuccess) {
        throw cuda_error("cuNDArray::create: Unable to query for device");
      }      
      cudaDeviceProp deviceProp; 
      if( cudaGetDeviceProperties( &deviceProp, tmp_device) != cudaSuccess) {
        throw cuda_error("cuNDArray::create: Unable to query device properties");
      }  
      if (deviceProp.unifiedAddressing) {
        cudaPointerAttributes attrib;
        if (cudaPointerGetAttributes(&attrib, data) != cudaSuccess) {
          CHECK_FOR_CUDA_ERROR();
          throw cuda_error("cuNDArray::create: Unable to determine attributes of pointer");
        }
        this->device_ = attrib.device;
      } else {
        this->device_ = tmp_device;
      }      
      NDArray<T>::create(dimensions, data, delete_data_on_destruct);
    }

    virtual void create(std::vector<size_t> &dimensions)
    {
      return NDArray<T>::create(dimensions);
    }
    
    virtual void create(std::vector<size_t> &dimensions, int device_no)
    {
      if (device_no < 0){
        throw cuda_error("cuNDArray::create: illegal device no");
      }      
      this->device_ = device_no; 
      NDArray<T>::create(dimensions);
    }

    virtual void create(std::vector<size_t> &dimensions, T* data, bool delete_data_on_destruct = false)
    {
      if (!data) {
        throw std::runtime_error("cuNDArray::create: 0x0 pointer provided");
      }  
      int tmp_device; 
      if( cudaGetDevice(&tmp_device) != cudaSuccess) {
        throw cuda_error("cuNDArray::create: Unable to query for device");
      }      
      cudaDeviceProp deviceProp; 
      if( cudaGetDeviceProperties( &deviceProp, tmp_device) != cudaSuccess) {
        throw cuda_error("cuNDArray::create: Unable to query device properties");
      }  
      if (deviceProp.unifiedAddressing) {
        cudaPointerAttributes attrib;
        if (cudaPointerGetAttributes(&attrib, data) != cudaSuccess) {
          CHECK_FOR_CUDA_ERROR();
          throw cuda_error("cuNDArray::create: Unable to determine attributes of pointer");
        }
        this->device_ = attrib.device;
      } else {
        this->device_ = tmp_device;
      }      
      NDArray<T>::create(dimensions, data, delete_data_on_destruct);
    }
    
    virtual void create(boost::shared_ptr<std::vector<size_t> > dimensions){
      this->create(dimensions.get());
    }

    virtual void create(boost::shared_ptr<std::vector<size_t> > dimensions, int device_no){
      this->create(dimensions.get(),device_no);
    }

    virtual void create(boost::shared_ptr<std::vector<size_t> > dimensions, T* data, bool delete_data_on_destruct = false){
      this->create(dimensions.get(), data, delete_data_on_destruct);
    }
    
    virtual boost::shared_ptr< hoNDArray<T> > to_host() const
    {
      boost::shared_ptr< hoNDArray<T> > ret(new hoNDArray<T>(this->dimensions_.get()));
      if (cudaMemcpy(ret->get_data_ptr(), this->data_, this->elements_*sizeof(T), cudaMemcpyDeviceToHost) != cudaSuccess) {
        throw cuda_error("cuNDArray::to_host(): failed to copy memory from device");
      }      
      return ret;
    }

    virtual void to_host( hoNDArray<T> *out ) const 
    {
      if( !out ){
        throw std::runtime_error("cuNDArray::to_host(): illegal array passed.");
      }      
      if( out->get_number_of_elements() != this->get_number_of_elements() ){	
        out->create( this->get_dimensions().get());
      }      
      if( cudaMemcpy( out->get_data_ptr(), this->data_, this->elements_*sizeof(T), cudaMemcpyDeviceToHost) != cudaSuccess) {
        throw cuda_error("cuNDArray::to_host(): failed to copy memory from device");
      }
    }
    
    virtual void set_device(int device)
    {
      if( device_ == device )
        return;      

      int cur_device; 
      if( cudaGetDevice(&cur_device) != cudaSuccess) {
        throw cuda_error("cuNDArray::set_device: unable to get device no");
      }      
      if( cur_device != device_ && cudaSetDevice(device_) != cudaSuccess) {
        throw cuda_error("cuNDArray::set_device: unable to set device no");
      }      
      boost::shared_ptr< hoNDArray<T> > tmp = to_host();      
      deallocate_memory();        
      if( cudaSetDevice(device) != cudaSuccess) {
        cudaSetDevice(cur_device);
        throw cuda_error("cuNDArray::set_device: unable to set device no (2)");
      } 
      device_ = device;      
      allocate_memory();
      if (cudaMemcpy(this->data_, tmp->get_data_ptr(), this->elements_*sizeof(T), cudaMemcpyHostToDevice) != cudaSuccess) {
        cudaSetDevice(cur_device);
        throw cuda_error("cuNDArray::set_device: failed to copy data");
      }
      if( cudaSetDevice(cur_device) != cudaSuccess) {
        throw cuda_error("cuNDArray::set_device: unable to restore device to current device");
      }
    }
    
    inline int get_device() { return device_; }
  
    thrust::device_ptr<T> get_device_ptr(){
      return thrust::device_ptr<T>(this->data_);
    }
    
    thrust::device_ptr<T> begin(){
      return thrust::device_ptr<T>(this->data_);
    }

    thrust::device_ptr<T> end(){
      return thrust::device_ptr<T>(this->data_)+this->get_number_of_elements();
    }

    T at( size_t idx ){
      if( idx >= this->get_number_of_elements() ){
        throw std::runtime_error("cuNDArray::at(): index out of range.");
      }
      T res;
      CUDA_CALL(cudaMemcpy(&res, &this->get_data_ptr()[idx], sizeof(T), cudaMemcpyDeviceToHost));
      return res;
    }
        
    T operator[]( size_t idx ){
      if( idx >= this->get_number_of_elements() ){
        throw std::runtime_error("cuNDArray::operator[]: index out of range.");
      }
      T res;
      CUDA_CALL(cudaMemcpy(&res, &this->get_data_ptr()[idx], sizeof(T), cudaMemcpyDeviceToHost));
      return res;
    }

  protected:
  
    int device_; 

    virtual void allocate_memory()
    {
      deallocate_memory();      

      this->elements_ = 1;
      if (this->dimensions_->empty())
        throw std::runtime_error("cuNDArray::allocate_memory() : dimensions is empty.");
      for (size_t i = 0; i < this->dimensions_->size(); i++) {
        this->elements_ *= (*this->dimensions_)[i];
      } 
      
      size_t size = this->elements_ * sizeof(T);
      
      int device_no_old;
      if (cudaGetDevice(&device_no_old) != cudaSuccess) {
        throw cuda_error("cuNDArray::allocate_memory: unable to get device no");
      }
      
      if (device_ != device_no_old) {
        if (cudaSetDevice(device_) != cudaSuccess) {
          throw cuda_error("cuNDArray::allocate_memory: unable to set device no");
        }
      }
      
      if (cudaMalloc((void**) &this->data_,size) != cudaSuccess) {
        size_t free = 0, total = 0;
        cudaMemGetInfo(&free, &total);
        std::stringstream err("cuNDArray::allocate_memory() : Error allocating CUDA memory");
        err << "CUDA Memory: " << free << " (" << total << ")";
	
        err << "   memory requested: " << size << "( ";
        for (size_t i = 0; i < this->dimensions_->size(); i++) {
          std::cerr << (*this->dimensions_)[i] << " ";
        } 
        err << ")";
        this->data_ = 0;
        throw std::runtime_error(err.str());
      }
      
      if (device_ != device_no_old) {
        if (cudaSetDevice(device_no_old) != cudaSuccess) {
          throw cuda_error("cuNDArray::allocate_memory: unable to restore device no");
        }
      }      
    }
    
    virtual void deallocate_memory()
    {
      if (this->data_) {
	
        int device_no_old;
        CUDA_CALL(cudaGetDevice(&device_no_old));
        if (device_ != device_no_old) {
          CUDA_CALL(cudaSetDevice(device_));
        }
	
        CUDA_CALL(cudaFree(this->data_));
        if (device_ != device_no_old) {
          CUDA_CALL(cudaSetDevice(device_no_old));
        }	
        this->data_ = 0;
      }            
    }    
  };
>>>>>>> c69ff348
}

#endif //CUNDARRAY_H<|MERGE_RESOLUTION|>--- conflicted
+++ resolved
@@ -1,5 +1,5 @@
 /** \file cuNDArray.h
-\brief GPU-based N-dimensional array (data container)
+    \brief GPU-based N-dimensional array (data container)
 */
 
 #ifndef CUNDARRAY_H
@@ -19,684 +19,233 @@
 
 namespace Gadgetron{
 
-    template <class T> class cuNDArray : public NDArray<T>
-    {
-
-    public:
-
-        // Constructors
-        //
-
-        cuNDArray() : NDArray<T>::NDArray() 
-        { 
-            cudaGetDevice(&this->device_); 
-        }
-
-        cuNDArray(const cuNDArray<T> &a) : NDArray<T>::NDArray() 
-        {
-            cudaGetDevice(&this->device_);
-            this->data_ = 0;
-            this->dimensions_ = a.get_dimensions();
-            allocate_memory();
-            if (a.device_ == this->device_) {
-                CUDA_CALL(cudaMemcpy(this->data_, a.data_, this->elements_*sizeof(T), cudaMemcpyDeviceToDevice));
-            } else {
-                //This memory is on a different device, we must move it.
-                cudaSetDevice(a.device_);
-                boost::shared_ptr< hoNDArray<T> > tmp = a.to_host();
-                cudaSetDevice(this->device_);
-                cudaError_t err = cudaMemcpy(this->data_, tmp->get_data_ptr(), this->elements_*sizeof(T), cudaMemcpyHostToDevice);
-                if (err !=cudaSuccess) {
-                    deallocate_memory();
-                    this->data_ = 0;
-                    this->dimensions_->clear();
-                    throw cuda_error(err);
-                }
-            }
-        }
-
-        cuNDArray(const cuNDArray<T> *a) : NDArray<T>::NDArray() 
-        {
-            cudaGetDevice(&this->device_);
-            this->data_ = 0;
-            this->dimensions_ = a->get_dimensions();
-            allocate_memory();
-            if (a->device_ == this->device_) {
-                CUDA_CALL(cudaMemcpy(this->data_, a->data_, this->elements_*sizeof(T), cudaMemcpyDeviceToDevice));
-            } else {
-                //This memory is on a different device, we must move it.
-                cudaSetDevice(a->device_);
-                boost::shared_ptr< hoNDArray<T> > tmp = a->to_host();
-                cudaSetDevice(this->device_);
-                cudaError_t err = cudaMemcpy(this->data_, tmp->get_data_ptr(), this->elements_*sizeof(T), cudaMemcpyHostToDevice);
-                if (err !=cudaSuccess) {
-                    deallocate_memory();
-                    this->data_ = 0;
-                    this->dimensions_->clear();
-                    throw cuda_error(err);
-                }
-            }
-        }
-
-<<<<<<< HEAD
-        cuNDArray(const hoNDArray<T> &a) : NDArray<T>::NDArray() 
-        {
-            cudaGetDevice(&this->device_);
-            this->dimensions_ = a.get_dimensions();
-            allocate_memory();
-            if (cudaMemcpy(this->data_, a.get_data_ptr(), this->elements_*sizeof(T), cudaMemcpyHostToDevice) != cudaSuccess) {
-                deallocate_memory();
-                this->data_ = 0;
-                this->dimensions_->clear();
-            }
-        }
-
-        cuNDArray(hoNDArray<T> *a) : NDArray<T>::NDArray() 
-        {
-            cudaGetDevice(&this->device_);
-            this->dimensions_ = a->get_dimensions();
-            allocate_memory();
-            if (cudaMemcpy(this->data_, a->get_data_ptr(), this->elements_*sizeof(T), cudaMemcpyHostToDevice) != cudaSuccess) {
-                deallocate_memory();
-                this->data_ = 0;
-                this->dimensions_->clear();
-            }
-        }
-
-        cuNDArray(std::vector<size_t> *dimensions) : NDArray<T>::NDArray() 
-        {
-            cudaGetDevice(&this->device_);
-            create(dimensions);
-        }
-
-        cuNDArray(std::vector<size_t> *dimensions, int device_no) : NDArray<T>::NDArray() 
-        {
-            cudaGetDevice(&this->device_);
-            create(dimensions,device_no);
-        }
-
-        cuNDArray(std::vector<size_t> *dimensions, T* data, bool delete_data_on_destruct = false) : NDArray<T>::NDArray()
-        {
-            cudaGetDevice(&this->device_);
-            create(dimensions,data,delete_data_on_destruct);
-        }
-
-        cuNDArray(std::vector<size_t> &dimensions) : NDArray<T>::NDArray() 
-        {
-            cudaGetDevice(&this->device_);
-            create(dimensions);
-        }
-
-        cuNDArray(std::vector<size_t> &dimensions, int device_no) : NDArray<T>::NDArray() 
-        {
-            cudaGetDevice(&this->device_);
-            create(dimensions,device_no);
-        }
-
-        cuNDArray(std::vector<size_t> &dimensions, T* data, bool delete_data_on_destruct = false) : NDArray<T>::NDArray()
-        {
-            cudaGetDevice(&this->device_);
-            create(dimensions,data,delete_data_on_destruct);
-        }
-
-        cuNDArray(boost::shared_ptr<std::vector<size_t> > dimensions) : NDArray<T>::NDArray()
-        {
-            cudaGetDevice(&this->device_);
-            create(dimensions.get());
-        }
-
-        cuNDArray(boost::shared_ptr<std::vector<size_t> > dimensions, int device_no) : NDArray<T>::NDArray()
-        {
-            cudaGetDevice(&this->device_);
-            create(dimensions.get(),device_no);
-        }
-
-        cuNDArray(boost::shared_ptr<std::vector<size_t> > dimensions, T* data, bool delete_data_on_destruct = false) : NDArray<T>::NDArray()
-        {
-            cudaGetDevice(&this->device_);
-            create(dimensions.get(),data,delete_data_on_destruct);
-        }
-
-        cuNDArray(size_t len)
-        {
-            std::vector<size_t> dim(1);
-            dim[0] = len;
-            cudaGetDevice(&this->device_);
-            create(dim);
-        }
-
-        cuNDArray(size_t sx, size_t sy)
-        {
-            std::vector<size_t> dim(2);
-            dim[0] = sx;
-            dim[1] = sy;
-            cudaGetDevice(&this->device_);
-            create(dim);
-        }
-
-        cuNDArray(size_t sx, size_t sy, size_t sz)
-        {
-            std::vector<size_t> dim(3);
-            dim[0] = sx;
-            dim[1] = sy;
-            dim[2] = sz;
-            cudaGetDevice(&this->device_);
-            create(dim);
-        }
-
-        cuNDArray(size_t sx, size_t sy, size_t sz, size_t st)
-        {
-            std::vector<size_t> dim(4);
-            dim[0] = sx;
-            dim[1] = sy;
-            dim[2] = sz;
-            dim[3] = st;
-            cudaGetDevice(&this->device_);
-            create(dim);
-        }
-
-        cuNDArray(size_t sx, size_t sy, size_t sz, size_t st, size_t sp)
-        {
-            std::vector<size_t> dim(5);
-            dim[0] = sx;
-            dim[1] = sy;
-            dim[2] = sz;
-            dim[3] = st;
-            dim[4] = sp;
-            cudaGetDevice(&this->device_);
-            create(dim);
-        }
-
-        cuNDArray(size_t sx, size_t sy, size_t sz, size_t st, size_t sp, size_t sq)
-        {
-            std::vector<size_t> dim(6);
-            dim[0] = sx;
-            dim[1] = sy;
-            dim[2] = sz;
-            dim[3] = st;
-            dim[4] = sp;
-            dim[5] = sq;
-            cudaGetDevice(&this->device_);
-            create(dim);
-        }
-
-        cuNDArray(size_t sx, size_t sy, size_t sz, size_t st, size_t sp, size_t sq, size_t sr)
-        {
-            std::vector<size_t> dim(7);
-            dim[0] = sx;
-            dim[1] = sy;
-            dim[2] = sz;
-            dim[3] = st;
-            dim[4] = sp;
-            dim[5] = sq;
-            dim[6] = sr;
-            cudaGetDevice(&this->device_);
-            create(dim);
-        }
-
-        cuNDArray(size_t sx, size_t sy, size_t sz, size_t st, size_t sp, size_t sq, size_t sr, size_t ss)
-        {
-            std::vector<size_t> dim(8);
-            dim[0] = sx;
-            dim[1] = sy;
-            dim[2] = sz;
-            dim[3] = st;
-            dim[4] = sp;
-            dim[5] = sq;
-            dim[6] = sr;
-            dim[7] = ss;
-            cudaGetDevice(&this->device_);
-            create(dim);
-        }
-
-        // Destructor
-        virtual ~cuNDArray()
-        { 
-            if (this->delete_data_on_destruct_) 
-                deallocate_memory();  
-        }
-
-        // Assignment operator
-        cuNDArray<T>& operator=(const cuNDArray<T>& rhs)
-        {
-            int cur_device; 
-            CUDA_CALL(cudaGetDevice(&cur_device));
-            bool dimensions_match = this->dimensions_equal(&rhs);
-            if (dimensions_match && (rhs.device_ == cur_device) && (cur_device == this->device_)) {
-                CUDA_CALL(cudaMemcpy(this->data_, rhs.data_, this->elements_*sizeof(T), cudaMemcpyDeviceToDevice));
-            }
-            else {
-                CUDA_CALL(cudaSetDevice(this->device_));
-                if( !dimensions_match ){
-                    deallocate_memory();
-                    this->elements_ = rhs.elements_;
-                    this->dimensions_ = rhs.get_dimensions();
-                    allocate_memory();
-                }
-                if (this->device_ == rhs.device_) {
-                    if (cudaMemcpy(this->data_, rhs.data_, this->elements_*sizeof(T), cudaMemcpyDeviceToDevice) !=cudaSuccess) {	    
-                        cudaSetDevice(cur_device);
-                        throw cuda_error("cuNDArray::operator=: failed to copy data (2)");
-                    }
-                } else {
-                    if( cudaSetDevice(rhs.device_) != cudaSuccess) {
-                        cudaSetDevice(cur_device);
-                        throw cuda_error("cuNDArray::operator=: unable to set device no (2)");
-                    }
-                    boost::shared_ptr< hoNDArray<T> > tmp = rhs.to_host();
-                    if( cudaSetDevice(this->device_) != cudaSuccess) {
-                        cudaSetDevice(cur_device);
-                        throw cuda_error("cuNDArray::operator=: unable to set device no (3)");
-                    }
-                    if (cudaMemcpy(this->data_, tmp->get_data_ptr(), this->elements_*sizeof(T), cudaMemcpyHostToDevice) != cudaSuccess) {
-                        cudaSetDevice(cur_device);
-                        throw cuda_error("cuNDArray::operator=: failed to copy data (3)");
-                    }
-                }
-                if( cudaSetDevice(cur_device) != cudaSuccess) {
-                    throw cuda_error("cuNDArray::operator=: unable to restore to current device");
-                }
-            }
-            return *this;
-        }
-
-        cuNDArray<T>& operator=(const hoNDArray<T>& rhs)
-        {
-            int cur_device; 
-            CUDA_CALL(cudaGetDevice(&cur_device));
-            bool dimensions_match = this->dimensions_equal(&rhs);
-            if (dimensions_match && (cur_device == this->device_)) {
-                CUDA_CALL(cudaMemcpy(this->get_data_ptr(), rhs.get_data_ptr(), this->get_number_of_elements()*sizeof(T), cudaMemcpyHostToDevice));
-            }
-            else {
-                CUDA_CALL(cudaSetDevice(this->device_));
-                if( !dimensions_match ){
-                    deallocate_memory();
-                    this->elements_ = rhs.get_number_of_elements();
-                    this->dimensions_ = rhs.get_dimensions();
-                    allocate_memory();
-                }
-                if (cudaMemcpy(this->get_data_ptr(), rhs.get_data_ptr(), this->get_number_of_elements()*sizeof(T),
-                    cudaMemcpyHostToDevice) !=cudaSuccess) {
-                        cudaSetDevice(cur_device);
-                        throw cuda_error("cuNDArray::operator=: failed to copy data (1)");
-                }
-                if( cudaSetDevice(cur_device) != cudaSuccess) {
-                    throw cuda_error("cuNDArray::operator=: unable to restore to current device");
-                }
-            }
-            return *this;
-        }
-
-        virtual void create(std::vector<size_t> *dimensions)
-        {
-            if ( this->dimensions_equal(dimensions) )
-            {
-                return;
-            }
-
-            return NDArray<T>::create(dimensions);
-        }
-
-        virtual void create(std::vector<size_t> *dimensions, int device_no)
-        {
-            if (device_no < 0){
-                throw cuda_error("cuNDArray::create: illegal device no");
-            }
-
-            if ( this->dimensions_equal(dimensions) && this->device_==device_no )
-            {
-                return;
-            }
-
-            this->device_ = device_no; 
-            NDArray<T>::create(dimensions);
-        }
-
-        virtual void create(std::vector<size_t> *dimensions, T* data, bool delete_data_on_destruct = false)
-        {
-            if (!data) {
-                throw std::runtime_error("cuNDArray::create: 0x0 pointer provided");
-            }
-
-            int tmp_device; 
-            if( cudaGetDevice(&tmp_device) != cudaSuccess) {
-                throw cuda_error("cuNDArray::create: Unable to query for device");
-            }
-
-            cudaDeviceProp deviceProp; 
-            if( cudaGetDeviceProperties( &deviceProp, tmp_device) != cudaSuccess) {
-                throw cuda_error("cuNDArray::create: Unable to query device properties");
-            }
-
-            if (deviceProp.unifiedAddressing) {
-                cudaPointerAttributes attrib;
-                if (cudaPointerGetAttributes(&attrib, data) != cudaSuccess) {
-                    CHECK_FOR_CUDA_ERROR();
-                    throw cuda_error("cuNDArray::create: Unable to determine attributes of pointer");
-                }
-                this->device_ = attrib.device;
-            } else {
-                this->device_ = tmp_device;
-            }
-
-            NDArray<T>::create(dimensions, data, delete_data_on_destruct);
-        }
-
-        virtual void create(std::vector<size_t> &dimensions)
-        {
-            if ( this->dimensions_equal(&dimensions) )
-            {
-                return;
-            }
-
-            return NDArray<T>::create(dimensions);
-        }
-
-        virtual void create(std::vector<size_t> &dimensions, int device_no)
-        {
-            if (device_no < 0){
-                throw cuda_error("cuNDArray::create: illegal device no");
-            }
-
-            if ( this->dimensions_equal(&dimensions) && this->device_==device_no )
-            {
-                return;
-            }
-
-            this->device_ = device_no; 
-            NDArray<T>::create(dimensions);
-        }
-
-        virtual void create(std::vector<size_t> &dimensions, T* data, bool delete_data_on_destruct = false)
-        {
-            if (!data) {
-                throw std::runtime_error("cuNDArray::create: 0x0 pointer provided");
-            }
-
-            int tmp_device; 
-            if( cudaGetDevice(&tmp_device) != cudaSuccess) {
-                throw cuda_error("cuNDArray::create: Unable to query for device");
-            }
-
-            cudaDeviceProp deviceProp;
-            if( cudaGetDeviceProperties( &deviceProp, tmp_device) != cudaSuccess) {
-                throw cuda_error("cuNDArray::create: Unable to query device properties");
-            }
-
-            if (deviceProp.unifiedAddressing) {
-                cudaPointerAttributes attrib;
-                if (cudaPointerGetAttributes(&attrib, data) != cudaSuccess) {
-                    CHECK_FOR_CUDA_ERROR();
-                    throw cuda_error("cuNDArray::create: Unable to determine attributes of pointer");
-                }
-                this->device_ = attrib.device;
-            } else {
-                this->device_ = tmp_device;
-            }
-
-            NDArray<T>::create(dimensions, data, delete_data_on_destruct);
-        }
-
-        virtual void create(boost::shared_ptr<std::vector<size_t> > dimensions){
-            this->create(dimensions.get());
-        }
-
-        virtual void create(boost::shared_ptr<std::vector<size_t> > dimensions, int device_no){
-            this->create(dimensions.get(),device_no);
-        }
-
-        virtual void create(boost::shared_ptr<std::vector<size_t> > dimensions, T* data, bool delete_data_on_destruct = false){
-            this->create(dimensions.get(), data, delete_data_on_destruct);
-        }
-
-        virtual void create(size_t len)
-        {
-            std::vector<size_t> dim(1);
-            dim[0] = len;
-            this->create(dim);
-        }
-
-        virtual void create(size_t sx, size_t sy)
-        {
-            std::vector<size_t> dim(2);
-            dim[0] = sx;
-            dim[1] = sy;
-            this->create(dim);
-        }
-
-        virtual void create(size_t sx, size_t sy, size_t sz)
-        {
-            std::vector<size_t> dim(3);
-            dim[0] = sx;
-            dim[1] = sy;
-            dim[2] = sz;
-            this->create(dim);
-        }
-
-        virtual void create(size_t sx, size_t sy, size_t sz, size_t st)
-        {
-            std::vector<size_t> dim(4);
-            dim[0] = sx;
-            dim[1] = sy;
-            dim[2] = sz;
-            dim[3] = st;
-            this->create(dim);
-        }
-
-        virtual void create(size_t sx, size_t sy, size_t sz, size_t st, size_t sp)
-        {
-            std::vector<size_t> dim(5);
-            dim[0] = sx;
-            dim[1] = sy;
-            dim[2] = sz;
-            dim[3] = st;
-            dim[4] = sp;
-            this->create(dim);
-        }
-
-        virtual void create(size_t sx, size_t sy, size_t sz, size_t st, size_t sp, size_t sq)
-        {
-            std::vector<size_t> dim(6);
-            dim[0] = sx;
-            dim[1] = sy;
-            dim[2] = sz;
-            dim[3] = st;
-            dim[4] = sp;
-            dim[5] = sq;
-            this->create(dim);
-        }
-
-        virtual void create(size_t sx, size_t sy, size_t sz, size_t st, size_t sp, size_t sq, size_t sr)
-        {
-            std::vector<size_t> dim(7);
-            dim[0] = sx;
-            dim[1] = sy;
-            dim[2] = sz;
-            dim[3] = st;
-            dim[4] = sp;
-            dim[5] = sq;
-            dim[6] = sr;
-            this->create(dim);
-        }
-
-        virtual void create(size_t sx, size_t sy, size_t sz, size_t st, size_t sp, size_t sq, size_t sr, size_t ss)
-        {
-            std::vector<size_t> dim(8);
-            dim[0] = sx;
-            dim[1] = sy;
-            dim[2] = sz;
-            dim[3] = st;
-            dim[4] = sp;
-            dim[5] = sq;
-            dim[6] = sr;
-            dim[7] = ss;
-            this->create(dim);
-        }
-
-        virtual boost::shared_ptr< hoNDArray<T> > to_host() const
-        {
-            boost::shared_ptr< hoNDArray<T> > ret(new hoNDArray<T>(this->dimensions_.get()));
-            if (cudaMemcpy(ret->get_data_ptr(), this->data_, this->elements_*sizeof(T), cudaMemcpyDeviceToHost) != cudaSuccess) {
-                throw cuda_error("cuNDArray::to_host(): failed to copy memory from device");
-            }
-
-            return ret;
-        }
-
-        virtual void to_host( hoNDArray<T> *out ) const 
-        {
-            if( !out ){
-                throw std::runtime_error("cuNDArray::to_host(): illegal array passed.");
-            }
-
-            if( out->get_number_of_elements() != this->get_number_of_elements() ){	
-                out->create( this->get_dimensions().get());
-            }
-
-            if( cudaMemcpy( out->get_data_ptr(), this->data_, this->elements_*sizeof(T), cudaMemcpyDeviceToHost) != cudaSuccess) {
-                throw cuda_error("cuNDArray::to_host(): failed to copy memory from device");
-            }
-        }
-
-        virtual void set_device(int device)
-        {
-            if( device_ == device )
-                return;
-
-            int cur_device;
-            if( cudaGetDevice(&cur_device) != cudaSuccess) {
-                throw cuda_error("cuNDArray::set_device: unable to get device no");
-            }
-
-            if( cur_device != device_ && cudaSetDevice(device_) != cudaSuccess) {
-                throw cuda_error("cuNDArray::set_device: unable to set device no");
-            }
-
-            boost::shared_ptr< hoNDArray<T> > tmp = to_host();
-            deallocate_memory();
-            if( cudaSetDevice(device) != cudaSuccess) {
-                cudaSetDevice(cur_device);
-                throw cuda_error("cuNDArray::set_device: unable to set device no (2)");
-            }
-
-            device_ = device;
-            allocate_memory();
-            if (cudaMemcpy(this->data_, tmp->get_data_ptr(), this->elements_*sizeof(T), cudaMemcpyHostToDevice) != cudaSuccess) {
-                cudaSetDevice(cur_device);
-                throw cuda_error("cuNDArray::set_device: failed to copy data");
-            }
-
-            if( cudaSetDevice(cur_device) != cudaSuccess) {
-                throw cuda_error("cuNDArray::set_device: unable to restore device to current device");
-            }
-        }
-
-        inline int get_device() { return device_; }
-
-        thrust::device_ptr<T> get_device_ptr(){
-            return thrust::device_ptr<T>(this->data_);
-        }
-
-        thrust::device_ptr<T> begin(){
-            return thrust::device_ptr<T>(this->data_);
-        }
-
-        thrust::device_ptr<T> end(){
-            return thrust::device_ptr<T>(this->data_)+this->get_number_of_elements();
-        }
-
-        T at( size_t idx ){
-            if( idx >= this->get_number_of_elements() ){
-                throw std::runtime_error("cuNDArray::at(): index out of range.");
-            }
-            T res;
-            CUDA_CALL(cudaMemcpy(&res, &this->get_data_ptr()[idx], sizeof(T), cudaMemcpyDeviceToHost));
-            return res;
-        }
-
-        T operator[]( size_t idx ){
-            if( idx >= this->get_number_of_elements() ){
-                throw std::runtime_error("cuNDArray::operator[]: index out of range.");
-            }
-            T res;
-            CUDA_CALL(cudaMemcpy(&res, &this->get_data_ptr()[idx], sizeof(T), cudaMemcpyDeviceToHost));
-            return res;
-        }
-
-    protected:
-
-        int device_; 
-
-        virtual void allocate_memory()
-        {
-            deallocate_memory();
-
-            this->elements_ = 1;
-            if (this->dimensions_->empty())
-                throw std::runtime_error("cuNDArray::allocate_memory() : dimensions is empty.");
-            for (size_t i = 0; i < this->dimensions_->size(); i++) {
-                this->elements_ *= (*this->dimensions_)[i];
-            } 
-
-            size_t size = this->elements_ * sizeof(T);
-
-            int device_no_old;
-            if (cudaGetDevice(&device_no_old) != cudaSuccess) {
-                throw cuda_error("cuNDArray::allocate_memory: unable to get device no");
-            }
-
-            if (device_ != device_no_old) {
-                if (cudaSetDevice(device_) != cudaSuccess) {
-                    throw cuda_error("cuNDArray::allocate_memory: unable to set device no");
-                }
-            }
-
-            if (cudaMalloc((void**) &this->data_,size) != cudaSuccess) {
-                size_t free = 0, total = 0;
-                cudaMemGetInfo(&free, &total);
-                std::stringstream err("cuNDArray::allocate_memory() : Error allocating CUDA memory");
-                err << "CUDA Memory: " << free << " (" << total << ")";
-
-                err << "   memory requested: " << size << "( ";
-                for (size_t i = 0; i < this->dimensions_->size(); i++) {
-                    std::cerr << (*this->dimensions_)[i] << " ";
-                }
-                err << ")";
-                this->data_ = 0;
-                throw std::runtime_error(err.str());
-            }
-
-            if (device_ != device_no_old) {
-                if (cudaSetDevice(device_no_old) != cudaSuccess) {
-                    throw cuda_error("cuNDArray::allocate_memory: unable to restore device no");
-                }
-            }
-        }
-
-        virtual void deallocate_memory()
-        {
-            if (this->data_) {
-
-                int device_no_old;
-                CUDA_CALL(cudaGetDevice(&device_no_old));
-                if (device_ != device_no_old) {
-                    CUDA_CALL(cudaSetDevice(device_));
-                }
-
-                CUDA_CALL(cudaFree(this->data_));
-                if (device_ != device_no_old) {
-                    CUDA_CALL(cudaSetDevice(device_no_old));
-                }
-                this->data_ = 0;
-            }
-        }
-    };
-=======
+  template <class T> class cuNDArray : public NDArray<T>
+  {
+
+  public:
+
+    // Constructors
+    //
+
+    cuNDArray() : NDArray<T>::NDArray() 
+    { 
+      cudaGetDevice(&this->device_); 
+    }
+
+    cuNDArray(const cuNDArray<T> &a) : NDArray<T>::NDArray() 
+    {
+      cudaGetDevice(&this->device_);
+      this->data_ = 0;
+      this->dimensions_ = a.get_dimensions();
+      allocate_memory();
+      if (a.device_ == this->device_) {
+        CUDA_CALL(cudaMemcpy(this->data_, a.data_, this->elements_*sizeof(T), cudaMemcpyDeviceToDevice));
+      } else {
+        //This memory is on a different device, we must move it.
+        cudaSetDevice(a.device_);
+        boost::shared_ptr< hoNDArray<T> > tmp = a.to_host();
+        cudaSetDevice(this->device_);
+        cudaError_t err = cudaMemcpy(this->data_, tmp->get_data_ptr(), this->elements_*sizeof(T), cudaMemcpyHostToDevice);
+        if (err !=cudaSuccess) {
+          deallocate_memory();
+          this->data_ = 0;
+          this->dimensions_->clear();
+          throw cuda_error(err);
+        }
+      }
+    }
+
+    cuNDArray(const cuNDArray<T> *a) : NDArray<T>::NDArray() 
+    {
+      cudaGetDevice(&this->device_);
+      this->data_ = 0;
+      this->dimensions_ = a->get_dimensions();
+      allocate_memory();
+      if (a->device_ == this->device_) {
+        CUDA_CALL(cudaMemcpy(this->data_, a->data_, this->elements_*sizeof(T), cudaMemcpyDeviceToDevice));
+      } else {
+        //This memory is on a different device, we must move it.
+        cudaSetDevice(a->device_);
+        boost::shared_ptr< hoNDArray<T> > tmp = a->to_host();
+        cudaSetDevice(this->device_);
+        cudaError_t err = cudaMemcpy(this->data_, tmp->get_data_ptr(), this->elements_*sizeof(T), cudaMemcpyHostToDevice);
+        if (err !=cudaSuccess) {
+          deallocate_memory();
+          this->data_ = 0;
+          this->dimensions_->clear();
+          throw cuda_error(err);
+        }
+      }
+    }
+
+    cuNDArray(const hoNDArray<T> &a) : NDArray<T>::NDArray() 
+    {
+      cudaGetDevice(&this->device_);
+      this->dimensions_ = a.get_dimensions();
+      allocate_memory();
+      if (cudaMemcpy(this->data_, a.get_data_ptr(), this->elements_*sizeof(T), cudaMemcpyHostToDevice) != cudaSuccess) {
+        deallocate_memory();
+        this->data_ = 0;
+        this->dimensions_->clear();
+      }
+    }
+
+    cuNDArray(hoNDArray<T> *a) : NDArray<T>::NDArray() 
+    {
+      cudaGetDevice(&this->device_);
+      this->dimensions_ = a->get_dimensions();
+      allocate_memory();
+      if (cudaMemcpy(this->data_, a->get_data_ptr(), this->elements_*sizeof(T), cudaMemcpyHostToDevice) != cudaSuccess) {
+        deallocate_memory();
+        this->data_ = 0;
+        this->dimensions_->clear();
+      }
+    }
+
+    cuNDArray(std::vector<size_t> *dimensions) : NDArray<T>::NDArray() 
+    {
+      cudaGetDevice(&this->device_);
+      create(dimensions);
+    }
+
+    cuNDArray(std::vector<size_t> *dimensions, int device_no) : NDArray<T>::NDArray() 
+    {
+      cudaGetDevice(&this->device_);
+      create(dimensions,device_no);
+    }
+
+    cuNDArray(std::vector<size_t> *dimensions, T* data, bool delete_data_on_destruct = false) : NDArray<T>::NDArray()
+    {
+      cudaGetDevice(&this->device_);
+      create(dimensions,data,delete_data_on_destruct);
+    }
+
+    cuNDArray(std::vector<size_t> &dimensions) : NDArray<T>::NDArray() 
+    {
+      cudaGetDevice(&this->device_);
+      create(dimensions);
+    }
+
+    cuNDArray(std::vector<size_t> &dimensions, int device_no) : NDArray<T>::NDArray() 
+    {
+      cudaGetDevice(&this->device_);
+      create(dimensions,device_no);
+    }
+
+    cuNDArray(std::vector<size_t> &dimensions, T* data, bool delete_data_on_destruct = false) : NDArray<T>::NDArray()
+    {
+      cudaGetDevice(&this->device_);
+      create(dimensions,data,delete_data_on_destruct);
+    }
+
+    cuNDArray(boost::shared_ptr<std::vector<size_t> > dimensions) : NDArray<T>::NDArray()
+    {
+      cudaGetDevice(&this->device_);
+      create(dimensions.get());
+    }
+
+    cuNDArray(boost::shared_ptr<std::vector<size_t> > dimensions, int device_no) : NDArray<T>::NDArray()
+    {
+      cudaGetDevice(&this->device_);
+      create(dimensions.get(),device_no);
+    }
+
     cuNDArray(boost::shared_ptr<std::vector<size_t> > dimensions, T* data, bool delete_data_on_destruct = false) : NDArray<T>::NDArray()
     {
       cudaGetDevice(&this->device_);
       create(dimensions.get(),data,delete_data_on_destruct);
+    }
+
+    cuNDArray(size_t len)
+    {
+      std::vector<size_t> dim(1);
+      dim[0] = len;
+      cudaGetDevice(&this->device_);
+      create(dim);
+    }
+
+    cuNDArray(size_t sx, size_t sy)
+    {
+      std::vector<size_t> dim(2);
+      dim[0] = sx;
+      dim[1] = sy;
+      cudaGetDevice(&this->device_);
+      create(dim);
+    }
+
+    cuNDArray(size_t sx, size_t sy, size_t sz)
+    {
+      std::vector<size_t> dim(3);
+      dim[0] = sx;
+      dim[1] = sy;
+      dim[2] = sz;
+      cudaGetDevice(&this->device_);
+      create(dim);
+    }
+
+    cuNDArray(size_t sx, size_t sy, size_t sz, size_t st)
+    {
+      std::vector<size_t> dim(4);
+      dim[0] = sx;
+      dim[1] = sy;
+      dim[2] = sz;
+      dim[3] = st;
+      cudaGetDevice(&this->device_);
+      create(dim);
+    }
+
+    cuNDArray(size_t sx, size_t sy, size_t sz, size_t st, size_t sp)
+    {
+      std::vector<size_t> dim(5);
+      dim[0] = sx;
+      dim[1] = sy;
+      dim[2] = sz;
+      dim[3] = st;
+      dim[4] = sp;
+      cudaGetDevice(&this->device_);
+      create(dim);
+    }
+
+    cuNDArray(size_t sx, size_t sy, size_t sz, size_t st, size_t sp, size_t sq)
+    {
+      std::vector<size_t> dim(6);
+      dim[0] = sx;
+      dim[1] = sy;
+      dim[2] = sz;
+      dim[3] = st;
+      dim[4] = sp;
+      dim[5] = sq;
+      cudaGetDevice(&this->device_);
+      create(dim);
+    }
+
+    cuNDArray(size_t sx, size_t sy, size_t sz, size_t st, size_t sp, size_t sq, size_t sr)
+    {
+      std::vector<size_t> dim(7);
+      dim[0] = sx;
+      dim[1] = sy;
+      dim[2] = sz;
+      dim[3] = st;
+      dim[4] = sp;
+      dim[5] = sq;
+      dim[6] = sr;
+      cudaGetDevice(&this->device_);
+      create(dim);
+    }
+
+    cuNDArray(size_t sx, size_t sy, size_t sz, size_t st, size_t sp, size_t sq, size_t sr, size_t ss)
+    {
+      std::vector<size_t> dim(8);
+      dim[0] = sx;
+      dim[1] = sy;
+      dim[2] = sz;
+      dim[3] = st;
+      dim[4] = sp;
+      dim[5] = sq;
+      dim[6] = sr;
+      dim[7] = ss;
+      cudaGetDevice(&this->device_);
+      create(dim);
     }
 
     // Destructor
@@ -710,87 +259,95 @@
     cuNDArray<T>& operator=(const cuNDArray<T>& rhs)
     {
       int cur_device; 
-      CUDA_CALL(cudaGetDevice(&cur_device));      
-      bool dimensions_match = this->dimensions_equal(&rhs);      
-      if (dimensions_match && (rhs.device_ == cur_device) && (cur_device == this->device_)) {	
+      CUDA_CALL(cudaGetDevice(&cur_device));
+      bool dimensions_match = this->dimensions_equal(&rhs);
+      if (dimensions_match && (rhs.device_ == cur_device) && (cur_device == this->device_)) {
         CUDA_CALL(cudaMemcpy(this->data_, rhs.data_, this->elements_*sizeof(T), cudaMemcpyDeviceToDevice));
-      } 
-      else {	
+      }
+      else {
         CUDA_CALL(cudaSetDevice(this->device_));
         if( !dimensions_match ){
-        	if (!this->delete_data_on_destruct_){
-        		throw std::runtime_error("Array dimensions mismatch in cuNDArray::operator=. Cannot change dimensions of non-destructable array.");
-					}
-          deallocate_memory();	  
+          deallocate_memory();
           this->elements_ = rhs.elements_;
           this->dimensions_ = rhs.get_dimensions();
-          allocate_memory();	  
-        }	
+          allocate_memory();
+        }
         if (this->device_ == rhs.device_) {
           if (cudaMemcpy(this->data_, rhs.data_, this->elements_*sizeof(T), cudaMemcpyDeviceToDevice) !=cudaSuccess) {	    
             cudaSetDevice(cur_device);
             throw cuda_error("cuNDArray::operator=: failed to copy data (2)");
           }
-        } else {	  
-          if( cudaSetDevice(rhs.device_) != cudaSuccess) {	    
+        } else {
+          if( cudaSetDevice(rhs.device_) != cudaSuccess) {
             cudaSetDevice(cur_device);
             throw cuda_error("cuNDArray::operator=: unable to set device no (2)");
           }
           boost::shared_ptr< hoNDArray<T> > tmp = rhs.to_host();
-          if( cudaSetDevice(this->device_) != cudaSuccess) {	    
+          if( cudaSetDevice(this->device_) != cudaSuccess) {
             cudaSetDevice(cur_device);
             throw cuda_error("cuNDArray::operator=: unable to set device no (3)");
-          }	  
-          if (cudaMemcpy(this->data_, tmp->get_data_ptr(), this->elements_*sizeof(T), cudaMemcpyHostToDevice) != cudaSuccess) {	    
+          }
+          if (cudaMemcpy(this->data_, tmp->get_data_ptr(), this->elements_*sizeof(T), cudaMemcpyHostToDevice) != cudaSuccess) {
             cudaSetDevice(cur_device);
             throw cuda_error("cuNDArray::operator=: failed to copy data (3)");
           }
-        }	
+        }
         if( cudaSetDevice(cur_device) != cudaSuccess) {
           throw cuda_error("cuNDArray::operator=: unable to restore to current device");
         }
-      }      
+      }
       return *this;
     }
 
     cuNDArray<T>& operator=(const hoNDArray<T>& rhs)
     {
       int cur_device; 
-      CUDA_CALL(cudaGetDevice(&cur_device));      
-      bool dimensions_match = this->dimensions_equal(&rhs);      
-      if (dimensions_match && (cur_device == this->device_)) {	
+      CUDA_CALL(cudaGetDevice(&cur_device));
+      bool dimensions_match = this->dimensions_equal(&rhs);
+      if (dimensions_match && (cur_device == this->device_)) {
         CUDA_CALL(cudaMemcpy(this->get_data_ptr(), rhs.get_data_ptr(), this->get_number_of_elements()*sizeof(T), cudaMemcpyHostToDevice));
       }
-      else {	
+      else {
         CUDA_CALL(cudaSetDevice(this->device_));
-        if( !dimensions_match ){	  
-          deallocate_memory();	  
+        if( !dimensions_match ){
+          deallocate_memory();
           this->elements_ = rhs.get_number_of_elements();
           this->dimensions_ = rhs.get_dimensions();
-          allocate_memory();	  
-        }	
-        if (cudaMemcpy(this->get_data_ptr(), rhs.get_data_ptr(), this->get_number_of_elements()*sizeof(T), 
-                       cudaMemcpyHostToDevice) !=cudaSuccess) {	    
+          allocate_memory();
+        }
+        if (cudaMemcpy(this->get_data_ptr(), rhs.get_data_ptr(), this->get_number_of_elements()*sizeof(T),
+                       cudaMemcpyHostToDevice) !=cudaSuccess) {
           cudaSetDevice(cur_device);
           throw cuda_error("cuNDArray::operator=: failed to copy data (1)");
         }
         if( cudaSetDevice(cur_device) != cudaSuccess) {
           throw cuda_error("cuNDArray::operator=: unable to restore to current device");
         }
-      }      
+      }
       return *this;
     }
-    
+
     virtual void create(std::vector<size_t> *dimensions)
     {
+      if ( this->dimensions_equal(dimensions) )
+        {
+          return;
+        }
+
       return NDArray<T>::create(dimensions);
     }
-    
+
     virtual void create(std::vector<size_t> *dimensions, int device_no)
     {
       if (device_no < 0){
         throw cuda_error("cuNDArray::create: illegal device no");
-      }      
+      }
+
+      if ( this->dimensions_equal(dimensions) && this->device_==device_no )
+        {
+          return;
+        }
+
       this->device_ = device_no; 
       NDArray<T>::create(dimensions);
     }
@@ -799,15 +356,18 @@
     {
       if (!data) {
         throw std::runtime_error("cuNDArray::create: 0x0 pointer provided");
-      }  
+      }
+
       int tmp_device; 
       if( cudaGetDevice(&tmp_device) != cudaSuccess) {
         throw cuda_error("cuNDArray::create: Unable to query for device");
-      }      
+      }
+
       cudaDeviceProp deviceProp; 
       if( cudaGetDeviceProperties( &deviceProp, tmp_device) != cudaSuccess) {
         throw cuda_error("cuNDArray::create: Unable to query device properties");
-      }  
+      }
+
       if (deviceProp.unifiedAddressing) {
         cudaPointerAttributes attrib;
         if (cudaPointerGetAttributes(&attrib, data) != cudaSuccess) {
@@ -817,20 +377,32 @@
         this->device_ = attrib.device;
       } else {
         this->device_ = tmp_device;
-      }      
+      }
+
       NDArray<T>::create(dimensions, data, delete_data_on_destruct);
     }
 
     virtual void create(std::vector<size_t> &dimensions)
     {
+      if ( this->dimensions_equal(&dimensions) )
+        {
+          return;
+        }
+
       return NDArray<T>::create(dimensions);
     }
-    
+
     virtual void create(std::vector<size_t> &dimensions, int device_no)
     {
       if (device_no < 0){
         throw cuda_error("cuNDArray::create: illegal device no");
-      }      
+      }
+
+      if ( this->dimensions_equal(&dimensions) && this->device_==device_no )
+        {
+          return;
+        }
+
       this->device_ = device_no; 
       NDArray<T>::create(dimensions);
     }
@@ -839,15 +411,18 @@
     {
       if (!data) {
         throw std::runtime_error("cuNDArray::create: 0x0 pointer provided");
-      }  
+      }
+
       int tmp_device; 
       if( cudaGetDevice(&tmp_device) != cudaSuccess) {
         throw cuda_error("cuNDArray::create: Unable to query for device");
-      }      
-      cudaDeviceProp deviceProp; 
+      }
+
+      cudaDeviceProp deviceProp;
       if( cudaGetDeviceProperties( &deviceProp, tmp_device) != cudaSuccess) {
         throw cuda_error("cuNDArray::create: Unable to query device properties");
-      }  
+      }
+
       if (deviceProp.unifiedAddressing) {
         cudaPointerAttributes attrib;
         if (cudaPointerGetAttributes(&attrib, data) != cudaSuccess) {
@@ -857,10 +432,11 @@
         this->device_ = attrib.device;
       } else {
         this->device_ = tmp_device;
-      }      
+      }
+
       NDArray<T>::create(dimensions, data, delete_data_on_destruct);
     }
-    
+
     virtual void create(boost::shared_ptr<std::vector<size_t> > dimensions){
       this->create(dimensions.get());
     }
@@ -872,13 +448,98 @@
     virtual void create(boost::shared_ptr<std::vector<size_t> > dimensions, T* data, bool delete_data_on_destruct = false){
       this->create(dimensions.get(), data, delete_data_on_destruct);
     }
-    
+
+    virtual void create(size_t len)
+    {
+      std::vector<size_t> dim(1);
+      dim[0] = len;
+      this->create(dim);
+    }
+
+    virtual void create(size_t sx, size_t sy)
+    {
+      std::vector<size_t> dim(2);
+      dim[0] = sx;
+      dim[1] = sy;
+      this->create(dim);
+    }
+
+    virtual void create(size_t sx, size_t sy, size_t sz)
+    {
+      std::vector<size_t> dim(3);
+      dim[0] = sx;
+      dim[1] = sy;
+      dim[2] = sz;
+      this->create(dim);
+    }
+
+    virtual void create(size_t sx, size_t sy, size_t sz, size_t st)
+    {
+      std::vector<size_t> dim(4);
+      dim[0] = sx;
+      dim[1] = sy;
+      dim[2] = sz;
+      dim[3] = st;
+      this->create(dim);
+    }
+
+    virtual void create(size_t sx, size_t sy, size_t sz, size_t st, size_t sp)
+    {
+      std::vector<size_t> dim(5);
+      dim[0] = sx;
+      dim[1] = sy;
+      dim[2] = sz;
+      dim[3] = st;
+      dim[4] = sp;
+      this->create(dim);
+    }
+
+    virtual void create(size_t sx, size_t sy, size_t sz, size_t st, size_t sp, size_t sq)
+    {
+      std::vector<size_t> dim(6);
+      dim[0] = sx;
+      dim[1] = sy;
+      dim[2] = sz;
+      dim[3] = st;
+      dim[4] = sp;
+      dim[5] = sq;
+      this->create(dim);
+    }
+
+    virtual void create(size_t sx, size_t sy, size_t sz, size_t st, size_t sp, size_t sq, size_t sr)
+    {
+      std::vector<size_t> dim(7);
+      dim[0] = sx;
+      dim[1] = sy;
+      dim[2] = sz;
+      dim[3] = st;
+      dim[4] = sp;
+      dim[5] = sq;
+      dim[6] = sr;
+      this->create(dim);
+    }
+
+    virtual void create(size_t sx, size_t sy, size_t sz, size_t st, size_t sp, size_t sq, size_t sr, size_t ss)
+    {
+      std::vector<size_t> dim(8);
+      dim[0] = sx;
+      dim[1] = sy;
+      dim[2] = sz;
+      dim[3] = st;
+      dim[4] = sp;
+      dim[5] = sq;
+      dim[6] = sr;
+      dim[7] = ss;
+      this->create(dim);
+    }
+
     virtual boost::shared_ptr< hoNDArray<T> > to_host() const
     {
       boost::shared_ptr< hoNDArray<T> > ret(new hoNDArray<T>(this->dimensions_.get()));
       if (cudaMemcpy(ret->get_data_ptr(), this->data_, this->elements_*sizeof(T), cudaMemcpyDeviceToHost) != cudaSuccess) {
         throw cuda_error("cuNDArray::to_host(): failed to copy memory from device");
-      }      
+      }
+
       return ret;
     }
 
@@ -886,50 +547,56 @@
     {
       if( !out ){
         throw std::runtime_error("cuNDArray::to_host(): illegal array passed.");
-      }      
+      }
+
       if( out->get_number_of_elements() != this->get_number_of_elements() ){	
         out->create( this->get_dimensions().get());
-      }      
+      }
+
       if( cudaMemcpy( out->get_data_ptr(), this->data_, this->elements_*sizeof(T), cudaMemcpyDeviceToHost) != cudaSuccess) {
         throw cuda_error("cuNDArray::to_host(): failed to copy memory from device");
       }
     }
-    
+
     virtual void set_device(int device)
     {
       if( device_ == device )
-        return;      
-
-      int cur_device; 
+        return;
+
+      int cur_device;
       if( cudaGetDevice(&cur_device) != cudaSuccess) {
         throw cuda_error("cuNDArray::set_device: unable to get device no");
-      }      
+      }
+
       if( cur_device != device_ && cudaSetDevice(device_) != cudaSuccess) {
         throw cuda_error("cuNDArray::set_device: unable to set device no");
-      }      
-      boost::shared_ptr< hoNDArray<T> > tmp = to_host();      
-      deallocate_memory();        
+      }
+
+      boost::shared_ptr< hoNDArray<T> > tmp = to_host();
+      deallocate_memory();
       if( cudaSetDevice(device) != cudaSuccess) {
         cudaSetDevice(cur_device);
         throw cuda_error("cuNDArray::set_device: unable to set device no (2)");
-      } 
-      device_ = device;      
+      }
+
+      device_ = device;
       allocate_memory();
       if (cudaMemcpy(this->data_, tmp->get_data_ptr(), this->elements_*sizeof(T), cudaMemcpyHostToDevice) != cudaSuccess) {
         cudaSetDevice(cur_device);
         throw cuda_error("cuNDArray::set_device: failed to copy data");
       }
+
       if( cudaSetDevice(cur_device) != cudaSuccess) {
         throw cuda_error("cuNDArray::set_device: unable to restore device to current device");
       }
     }
-    
+
     inline int get_device() { return device_; }
-  
+
     thrust::device_ptr<T> get_device_ptr(){
       return thrust::device_ptr<T>(this->data_);
     }
-    
+
     thrust::device_ptr<T> begin(){
       return thrust::device_ptr<T>(this->data_);
     }
@@ -946,7 +613,7 @@
       CUDA_CALL(cudaMemcpy(&res, &this->get_data_ptr()[idx], sizeof(T), cudaMemcpyDeviceToHost));
       return res;
     }
-        
+
     T operator[]( size_t idx ){
       if( idx >= this->get_number_of_elements() ){
         throw std::runtime_error("cuNDArray::operator[]: index out of range.");
@@ -957,12 +624,12 @@
     }
 
   protected:
-  
+
     int device_; 
 
     virtual void allocate_memory()
     {
-      deallocate_memory();      
+      deallocate_memory();
 
       this->elements_ = 1;
       if (this->dimensions_->empty())
@@ -970,61 +637,60 @@
       for (size_t i = 0; i < this->dimensions_->size(); i++) {
         this->elements_ *= (*this->dimensions_)[i];
       } 
-      
+
       size_t size = this->elements_ * sizeof(T);
-      
+
       int device_no_old;
       if (cudaGetDevice(&device_no_old) != cudaSuccess) {
         throw cuda_error("cuNDArray::allocate_memory: unable to get device no");
       }
-      
+
       if (device_ != device_no_old) {
         if (cudaSetDevice(device_) != cudaSuccess) {
           throw cuda_error("cuNDArray::allocate_memory: unable to set device no");
         }
       }
-      
+
       if (cudaMalloc((void**) &this->data_,size) != cudaSuccess) {
         size_t free = 0, total = 0;
         cudaMemGetInfo(&free, &total);
         std::stringstream err("cuNDArray::allocate_memory() : Error allocating CUDA memory");
         err << "CUDA Memory: " << free << " (" << total << ")";
-	
+
         err << "   memory requested: " << size << "( ";
         for (size_t i = 0; i < this->dimensions_->size(); i++) {
           std::cerr << (*this->dimensions_)[i] << " ";
-        } 
+        }
         err << ")";
         this->data_ = 0;
         throw std::runtime_error(err.str());
       }
-      
+
       if (device_ != device_no_old) {
         if (cudaSetDevice(device_no_old) != cudaSuccess) {
           throw cuda_error("cuNDArray::allocate_memory: unable to restore device no");
         }
-      }      
-    }
-    
+      }
+    }
+
     virtual void deallocate_memory()
     {
       if (this->data_) {
-	
+
         int device_no_old;
         CUDA_CALL(cudaGetDevice(&device_no_old));
         if (device_ != device_no_old) {
           CUDA_CALL(cudaSetDevice(device_));
         }
-	
+
         CUDA_CALL(cudaFree(this->data_));
         if (device_ != device_no_old) {
           CUDA_CALL(cudaSetDevice(device_no_old));
-        }	
+        }
         this->data_ = 0;
-      }            
-    }    
+      }
+    }
   };
->>>>>>> c69ff348
 }
 
 #endif //CUNDARRAY_H