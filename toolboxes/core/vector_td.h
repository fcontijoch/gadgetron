/** \file vector_td.h
    \brief The class vector_td defines a D-dimensional vector of type T.

    The class vector_td defines a D-dimensional vector of type T.
    It is used in the Gadgetron to represent short vectors.
    I.e. it is purposedly templetated with dimensionality D as type unsigned int instead of size_t.
    For larger vectors consider using the NDArray class instead (or a std::vector).
    The vector_td class can be used on both the cpu and gpu.
    The accompanying headers vector_td_opeators.h and vector_td_utilities.h define most of the functionality.
    Note that vector_td should not be used to represent complex numbers. For that we provide the custom class complext instead.
*/

#pragma once

#include "core_defines.h"

#include <stdlib.h> // for size_t

#ifdef max
#undef max
#endif // max

namespace Gadgetron{

  template<class T, unsigned int D> class vector_td
  {
  public:

    T vec[D];
    __inline__ __host__ __device__ vector_td(){};

<<<<<<< HEAD

    template <typename... X>
    constexpr __inline__ __host__ __device__ vector_td(X... xs) : vec{xs...} { }

=======
#if __cplusplus > 199711L
    template <typename... X>
    constexpr __inline__ __host__ __device__ vector_td(X... xs) : vec{xs...} { }
#endif
>>>>>>> f608cb46
    __inline__ __host__ __device__ vector_td(const vector_td & other){
       	for (unsigned int i = 0; i < D; i++)
           	vec[i] = other[i];
        }

    template<class T2> __inline__ __host__ __device__ explicit vector_td(const vector_td<T2,D> & other){
    	for (unsigned int i = 0; i < D; i++)
        	vec[i] = (T) other[i];
     }

    __inline__ __host__ __device__ explicit vector_td(T x){
    	for (unsigned int i = 0; i < D; i++)
               	vec[i] = x;
		 }
    __inline__ __host__ __device__ T& operator[](const unsigned int i)
    {
      return vec[i];
    }

    __inline__ __host__ __device__ const T& operator[](const unsigned int i) const
    {
      return vec[i];
    }

    __inline__ __host__ __device__ T& operator()(const unsigned int i)
    {
      return vec[i];
    }

    __inline__ __host__ __device__ const T& operator()(const unsigned int i) const
    {
      return vec[i];
    }
  };

  //
  // Some typedefs for convenience (templated typedefs are not (yet) available in C++)
  //

  template< class REAL, unsigned int D > struct reald{
    typedef vector_td< REAL, D > Type;
  };

  template< unsigned int D > struct uintd{
    typedef vector_td< unsigned int, D > Type;
  };

  template< unsigned int D > struct uint64d{
    typedef vector_td< size_t, D > Type;
  };

  template< unsigned int D > struct intd{
    typedef vector_td< int, D > Type;
  };

  template< unsigned int D > struct int64d{
    typedef vector_td< long long, D > Type;
  };

  template< unsigned int D > struct floatd{
    typedef typename reald< float, D >::Type Type;
  };

  template< unsigned int D > struct doubled{
    typedef typename reald< double, D >::Type Type;
  };

  template<class T> class vector_td<T,1>
  {
  public:

    T vec[1];

    __inline__ __host__ __device__ vector_td(const vector_td & other){
					vec[0] = other[0];
		 }
    __inline__ __host__ __device__ explicit vector_td(T (&other)[1]) : vec(other){};
    template<class T2> __inline__ __host__ __device__ explicit vector_td(const vector_td<T2,1> & other){
    	vec[0] = (T) other[0];
    }
<<<<<<< HEAD
    template <typename... X>
    constexpr __inline__ __host__ __device__ vector_td(X... xs) : vec{xs...} { }
=======
#if __cplusplus > 199711L
>>>>>>> f608cb46

    constexpr __inline__ __host__ __device__ vector_td( T x) : vec{x} { }
//    template <typename... X>
//    constexpr __inline__ __host__ __device__ vector_td(X... xs) : vec{xs...} { }
#else
__inline__ __host__ __device__ vector_td(T x){ // Not explicit because we actually want to be able to do implicit conversions here.
      vec[0]=x;
    }

#endif
    __inline__ __host__ __device__ vector_td(){}

    __inline__ __host__ __device__ T& operator[](const unsigned int i){
      return vec[i];
    }

    __inline__ __host__ __device__ const T& operator[](const unsigned int i) const {
      return vec[i];
    }

    __inline__ __host__ __device__ T& operator()(const unsigned int i){
      return vec[i];
    }

    __inline__ __host__ __device__ const T& operator()(const unsigned int i) const {
      return vec[i];
    }
  };

  template<class T> class vector_td<T,2>
  {
  public:

    T vec[2];

    __inline__ __host__ __device__ vector_td(const vector_td & other){
      	for (unsigned int i = 0; i < 2; i++)
          	vec[i] = other[i];
		 }

    __inline__ __host__ __device__ explicit vector_td(T (&other)[2]) : vec(other){};

    template<class T2> __inline__ __host__ __device__ explicit vector_td(const vector_td<T2,2> & other){
    	for (unsigned int i = 0; i < 2; i++)
        	vec[i] = (T) other[i];
     }
<<<<<<< HEAD
    template <typename... X>
    constexpr __inline__ __host__ __device__ vector_td(X... xs) : vec{xs...} { }

=======
#if __cplusplus > 199711L

    constexpr __inline__ __host__ __device__ vector_td( T x, T y) : vec{x,y} { }
//    template <typename... X>
//    constexpr __inline__ __host__ __device__ vector_td(X... xs) : vec{xs...} { }
#else
    __inline__ __host__ __device__ vector_td(T x, T y){
    	vec[0] = x;
    	vec[1] = y;
    }
#endif
>>>>>>> f608cb46
    __inline__ __host__ __device__ vector_td(){}

    __inline__ __host__ __device__ explicit vector_td(T x){
      vec[0]=x;
      vec[1]=x;
    }
    __inline__ __host__ __device__ T& operator[](const unsigned int i){
      return vec[i];
    }

    __inline__ __host__ __device__ const T& operator[](const unsigned int i) const {
      return vec[i];
    }

    __inline__ __host__ __device__ T& operator()(const unsigned int i){
      return vec[i];
    }

    __inline__ __host__ __device__ const T& operator()(const unsigned int i) const {
      return vec[i];
    }
  };

  template<class T> class vector_td<T,3>
  {
  public:

    T vec[3];

    __inline__ __host__ __device__ vector_td(const vector_td & other){
      	for (unsigned int i = 0; i < 3; i++)
          	vec[i] = other[i];
		 }

    __inline__ __host__ __device__ explicit vector_td(T (&other)[3]) : vec(other){};
    template<class T2> __inline__ __host__ __device__ explicit vector_td(const vector_td<T2,3> & other){
    	for (unsigned int i = 0; i < 3; i++)
        	vec[i] = (T) other[i];
     }
    __inline__ __host__ __device__ vector_td(){}

<<<<<<< HEAD
    template <typename... X>
    constexpr __inline__ __host__ __device__ vector_td(X... xs) : vec{xs...} { }
=======
#if __cplusplus > 199711L
>>>>>>> f608cb46

    constexpr __inline__ __host__ __device__ vector_td( T x, T y, T z) : vec{x,y,z} { }
//    template <typename... X>
//    constexpr __inline__ __host__ __device__ vector_td(X... xs) : vec{xs...} { }
#else
    __inline__ __host__ __device__ vector_td(T x, T y, T z){
    	vec[0] = x;
    	vec[1] = y;
    	vec[2] = z;
    }
#endif
    __inline__ __host__ __device__ explicit vector_td(T x){
      vec[0]=x;
      vec[1]=x;
      vec[2]=x;
    }

    __inline__ __host__ __device__ T& operator[](const unsigned int i){
      return vec[i];
    }

    __inline__ __host__ __device__ const T& operator[](const unsigned int i) const {
      return vec[i];
    }

    __inline__ __host__ __device__ T& operator()(const unsigned int i){
      return vec[i];
    }

    __inline__ __host__ __device__ const T& operator()(const unsigned int i) const {
      return vec[i];
    }
  };

  template<class T> class vector_td<T,4>
  {
  public:

    T vec[4];

    __inline__ __host__ __device__ vector_td(const vector_td & other){
    	for (unsigned int i = 0; i < 4; i++)
        	vec[i] = other[i];
     }
    __inline__ __host__ __device__ explicit vector_td(T (&other)[4]) : vec(other){};
    template<class T2> __inline__ __host__ __device__ explicit vector_td(const vector_td<T2,4> & other){
    	for (unsigned int i = 0; i < 4; i++)
        	vec[i] = (T) other[i];
     }

<<<<<<< HEAD
    template <typename... X>
    constexpr __inline__ __host__ __device__ vector_td(X... xs) : vec{xs...} { }

=======
#if __cplusplus > 199711L
    constexpr __inline__ __host__ __device__ vector_td( T x, T y, T z, T t) : vec{x,y,z,t} { }
#else
    __inline__ __host__ __device__ vector_td(T x, T y, T z, T t){
    	vec[0] = x;
    	vec[1] = y;
    	vec[2] = z;
    	vec[3] = t;
    }
#endif
>>>>>>> f608cb46

    __inline__ __host__ __device__ vector_td(){}

    __inline__ __host__ __device__ explicit vector_td(T x){
      vec[0]=x;
      vec[1]=x;
      vec[2]=x;
      vec[3]=x;
    }

    __inline__ __host__ __device__ T& operator[](const unsigned int i){
      return vec[i];
    }

    __inline__ __host__ __device__ const T& operator[](const unsigned int i) const {
      return vec[i];
    }

    __inline__ __host__ __device__ T& operator()(const unsigned int i){
      return vec[i];
    }

    __inline__ __host__ __device__ const T& operator()(const unsigned int i) const {
      return vec[i];
    }
  };

  typedef vector_td<unsigned int,1> uintd1;
  typedef vector_td<unsigned int,2> uintd2;
  typedef vector_td<unsigned int,3> uintd3;
  typedef vector_td<unsigned int,4> uintd4;

  typedef vector_td<size_t,1> uint64d1;
  typedef vector_td<size_t,2> uint64d2;
  typedef vector_td<size_t,3> uint64d3;
  typedef vector_td<size_t,4> uint64d4;

  typedef vector_td<int,1> intd1;
  typedef vector_td<int,2> intd2;
  typedef vector_td<int,3> intd3;
  typedef vector_td<int,4> intd4;

  typedef vector_td<long long,1> int64d1;
  typedef vector_td<long long,2> int64d2;
  typedef vector_td<long long,3> int64d3;
  typedef vector_td<long long,4> int64d4;

  typedef vector_td<float,1> floatd1;
  typedef vector_td<float,2> floatd2;
  typedef vector_td<float,3> floatd3;
  typedef vector_td<float,4> floatd4;

  typedef vector_td<double,1> doubled1;
  typedef vector_td<double,2> doubled2;
  typedef vector_td<double,3> doubled3;
  typedef vector_td<double,4> doubled4;
}<|MERGE_RESOLUTION|>--- conflicted
+++ resolved
@@ -29,17 +29,10 @@
     T vec[D];
     __inline__ __host__ __device__ vector_td(){};
 
-<<<<<<< HEAD
-
-    template <typename... X>
-    constexpr __inline__ __host__ __device__ vector_td(X... xs) : vec{xs...} { }
-
-=======
 #if __cplusplus > 199711L
     template <typename... X>
     constexpr __inline__ __host__ __device__ vector_td(X... xs) : vec{xs...} { }
 #endif
->>>>>>> f608cb46
     __inline__ __host__ __device__ vector_td(const vector_td & other){
        	for (unsigned int i = 0; i < D; i++)
            	vec[i] = other[i];
@@ -116,27 +109,15 @@
     __inline__ __host__ __device__ vector_td(const vector_td & other){
 					vec[0] = other[0];
 		 }
-    __inline__ __host__ __device__ explicit vector_td(T (&other)[1]) : vec(other){};
     template<class T2> __inline__ __host__ __device__ explicit vector_td(const vector_td<T2,1> & other){
     	vec[0] = (T) other[0];
     }
-<<<<<<< HEAD
-    template <typename... X>
-    constexpr __inline__ __host__ __device__ vector_td(X... xs) : vec{xs...} { }
-=======
-#if __cplusplus > 199711L
->>>>>>> f608cb46
-
-    constexpr __inline__ __host__ __device__ vector_td( T x) : vec{x} { }
-//    template <typename... X>
-//    constexpr __inline__ __host__ __device__ vector_td(X... xs) : vec{xs...} { }
-#else
-__inline__ __host__ __device__ vector_td(T x){ // Not explicit because we actually want to be able to do implicit conversions here.
-      vec[0]=x;
-    }
-
-#endif
+
     __inline__ __host__ __device__ vector_td(){}
+
+    __inline__ __host__ __device__ vector_td(T x){ // Not explicit because we actually want to be able to do implicit conversions here.
+      vec[0]=x;
+    }
 
     __inline__ __host__ __device__ T& operator[](const unsigned int i){
       return vec[i];
@@ -172,11 +153,6 @@
     	for (unsigned int i = 0; i < 2; i++)
         	vec[i] = (T) other[i];
      }
-<<<<<<< HEAD
-    template <typename... X>
-    constexpr __inline__ __host__ __device__ vector_td(X... xs) : vec{xs...} { }
-
-=======
 #if __cplusplus > 199711L
 
     constexpr __inline__ __host__ __device__ vector_td( T x, T y) : vec{x,y} { }
@@ -188,7 +164,6 @@
     	vec[1] = y;
     }
 #endif
->>>>>>> f608cb46
     __inline__ __host__ __device__ vector_td(){}
 
     __inline__ __host__ __device__ explicit vector_td(T x){
@@ -222,31 +197,18 @@
       	for (unsigned int i = 0; i < 3; i++)
           	vec[i] = other[i];
 		 }
-
-    __inline__ __host__ __device__ explicit vector_td(T (&other)[3]) : vec(other){};
     template<class T2> __inline__ __host__ __device__ explicit vector_td(const vector_td<T2,3> & other){
     	for (unsigned int i = 0; i < 3; i++)
         	vec[i] = (T) other[i];
      }
     __inline__ __host__ __device__ vector_td(){}
 
-<<<<<<< HEAD
-    template <typename... X>
-    constexpr __inline__ __host__ __device__ vector_td(X... xs) : vec{xs...} { }
-=======
-#if __cplusplus > 199711L
->>>>>>> f608cb46
-
-    constexpr __inline__ __host__ __device__ vector_td( T x, T y, T z) : vec{x,y,z} { }
-//    template <typename... X>
-//    constexpr __inline__ __host__ __device__ vector_td(X... xs) : vec{xs...} { }
-#else
-    __inline__ __host__ __device__ vector_td(T x, T y, T z){
-    	vec[0] = x;
-    	vec[1] = y;
-    	vec[2] = z;
-    }
-#endif
+    __inline__ __host__ __device__ vector_td(T x, T y,T z){
+      vec[0]=x;
+      vec[1]=y;
+      vec[2]=z;
+    }
+
     __inline__ __host__ __device__ explicit vector_td(T x){
       vec[0]=x;
       vec[1]=x;
@@ -286,11 +248,6 @@
         	vec[i] = (T) other[i];
      }
 
-<<<<<<< HEAD
-    template <typename... X>
-    constexpr __inline__ __host__ __device__ vector_td(X... xs) : vec{xs...} { }
-
-=======
 #if __cplusplus > 199711L
     constexpr __inline__ __host__ __device__ vector_td( T x, T y, T z, T t) : vec{x,y,z,t} { }
 #else
@@ -301,7 +258,6 @@
     	vec[3] = t;
     }
 #endif
->>>>>>> f608cb46
 
     __inline__ __host__ __device__ vector_td(){}
 
