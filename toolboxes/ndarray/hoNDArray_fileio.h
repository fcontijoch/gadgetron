#ifndef HONDARRAY_FILEIO_H
#define HONDARRAY_FILEIO_H
#pragma once

#include "hoNDArray.h"

#include <iostream>
#include <fstream>
#include <vector>
#include <string.h>
#include <boost/shared_ptr.hpp>

template<class T> int write_nd_array(hoNDArray<T> *a, const char* filename)
{
  int* header = new int[a->get_number_of_dimensions()+1];

  header[0] = static_cast<int>(a->get_number_of_dimensions());
  for (int i = 0; i < header[0]; i++)
  {
    header[i+1] = static_cast<int>(a->get_size(i));
  }

  std::fstream f(filename,std::ios::out | std::ios::binary);

  if( !f.is_open() ){
    std::cout << "ERROR: Cannot write file " << filename << std::endl;
    return -1;
  }

  f.write(reinterpret_cast<char*>(header),sizeof(int)*(a->get_number_of_dimensions()+1));
  f.write(reinterpret_cast<char*>(a->get_data_ptr()),sizeof(T)*a->get_number_of_elements());
  
  f.close();

  delete [] header;
  
  return 0;
}


<<<<<<< HEAD
template <class T> boost::shared_ptr< hoNDArray<T> > read_nd_array(const char* filename)
=======
template<class T> boost::shared_ptr< hoNDArray<T> > read_nd_array(const char* filename)
>>>>>>> afcff8cb
{
  int dimensions,tmp;
  std::vector<unsigned int> dim_array;
  std::fstream f(filename,std::ios::in | std::ios::binary);

  if( !f.is_open() ){
    std::cout << "ERROR: Cannot open file " << filename << std::endl;
    return boost::shared_ptr< hoNDArray<T> >();
  }

  f.read(reinterpret_cast<char*>(&dimensions),sizeof(int));
  for (int i = 0; i < dimensions; i++)
  {
    f.read(reinterpret_cast<char*>(&tmp),sizeof(int));
    dim_array.push_back(static_cast<unsigned int>(tmp));
  }

<<<<<<< HEAD
  hoNDArray<T> *out = new hoNDArray<T>();
  if( out->create(dim_array) < 0 ){
    std::cout << "ERROR: Cannot create array from file " << filename << std::endl;
    return boost::shared_ptr< hoNDArray<T> >();	
  }

  f.read(reinterpret_cast<char*>(out->get_data_ptr()),sizeof(T)*out.get_number_of_elements());

  return boost::shared_ptr< hoNDArray<T> >(out);
=======
  boost::shared_ptr< hoNDArray<T> > out( new hoNDArray<T> );
  if( out->create(&dim_array) < 0 ){
    std::cout << "ERROR: cannot create hoNDArray from file " << filename << std::endl;
    return boost::shared_ptr< hoNDArray<T> >();
  }
  
  f.read(reinterpret_cast<char*>(out->get_data_ptr()),sizeof(T)*out->get_number_of_elements());
  
  return out;
>>>>>>> afcff8cb
}

#endif<|MERGE_RESOLUTION|>--- conflicted
+++ resolved
@@ -37,12 +37,7 @@
   return 0;
 }
 
-
-<<<<<<< HEAD
 template <class T> boost::shared_ptr< hoNDArray<T> > read_nd_array(const char* filename)
-=======
-template<class T> boost::shared_ptr< hoNDArray<T> > read_nd_array(const char* filename)
->>>>>>> afcff8cb
 {
   int dimensions,tmp;
   std::vector<unsigned int> dim_array;
@@ -60,17 +55,6 @@
     dim_array.push_back(static_cast<unsigned int>(tmp));
   }
 
-<<<<<<< HEAD
-  hoNDArray<T> *out = new hoNDArray<T>();
-  if( out->create(dim_array) < 0 ){
-    std::cout << "ERROR: Cannot create array from file " << filename << std::endl;
-    return boost::shared_ptr< hoNDArray<T> >();	
-  }
-
-  f.read(reinterpret_cast<char*>(out->get_data_ptr()),sizeof(T)*out.get_number_of_elements());
-
-  return boost::shared_ptr< hoNDArray<T> >(out);
-=======
   boost::shared_ptr< hoNDArray<T> > out( new hoNDArray<T> );
   if( out->create(&dim_array) < 0 ){
     std::cout << "ERROR: cannot create hoNDArray from file " << filename << std::endl;
@@ -80,7 +64,6 @@
   f.read(reinterpret_cast<char*>(out->get_data_ptr()),sizeof(T)*out->get_number_of_elements());
   
   return out;
->>>>>>> afcff8cb
 }
 
 #endif